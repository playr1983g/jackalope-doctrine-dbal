# Architecture

Components

* PHPCR API Interfaces - defining the API
* API Tests - testing conformity of the implementation to the PHPCR API
* Jackalope
  * Storage independent layer
  * Storage layer


## PHPCR API Interfaces


These interfaces have to be implemented by all projects providing the API in
PHP. These interface definitions are adapted from the Java Content Repository
JCR standard. The API is implementation-independent and improved in cooperation
with all implementors of PHPCR and the JCR community.

PHP code: https://github.com/phpcr/phpcr

<<<<<<< HEAD

## PHPCR API Tests

=======
Documentation: https://phpcr.github.com/


## PHPCR API Tests
>>>>>>> 83bde49d

A suite of functional tests for testing if your implementation is correctly
following the specification. Have a look at the README in the git repository
to see how to set the tests up.

<<<<<<< HEAD
PHP code: http://github.com/phpcr/phpcr-api-tests


## Storage independent layer

=======
A suite of functional tests for testing if your implementation is correctly
following the specification. Have a look at the README in the git repository
to see how to set the tests up.

PHP code: http://github.com/phpcr/phpcr-api-tests


## Storage independent layer

>>>>>>> 83bde49d
This layer implements the PHPCR interfaces in pure, framework-agnostic PHP
without dependencies on any third-party libraries. It provides all the
necessary code for a PHPCR library without the data storage layer.

This mechanism, similar to Jackrabbit's [SPI](http://jackrabbit.apache.org/jackrabbit-spi.html),
allows for easy adaptation to different storage backends, handling
implementation details such as transport layers not covered by the PHPCR
standard.

See the README files in the main folder for how to set up the project.

In the src folder, you find mainly classes with the names as defined by the
PHPCR API. The two important classes not defined by the API are the
``ObjectManager`` and ``Transport``.

* ObjectManager caches nodes and talks to Transport. For write operations, it
   acts as "Unit of Work" handler.
* Transport is separated from the implementation by Interfaces (see below)

<<<<<<< HEAD
PHP code: http://github.com/jackalope/jackalope

=======
Please read the phpdoc comments for implementation details. Note that the
methods implementing PHPCR interfaces are documented there. Generate the html
documentation according to doc/config/README to have a combined doc of the API
and implementation details.

PHP code: http://github.com/jackalope/jackalope

Documentation: https://jackalope.github.com/

>>>>>>> 83bde49d

## Storage layers: The transport interfaces

The storage layer is separated from the Jackalope application code by
interfaces. These interfaces define the basic operations needed to implement
the PHPCR operations. Implementing PHPCR support for a new storage engine is
easiest done by just implementing a new transport.

### DoctrineDBAL: All SQL databases supported by doctrine

The doctrine transport uses the doctrine database abstraction layer to talk to
any SQL database supported by doctrine.

PHP code: http://github.com/jackalope/jackalope (see Transport folder)


### Jackrabbit: WebDAV/davex protocol to talk to Jackrabbit

The jackrabbit transport stores data into an Apache Jackrabbit server using
a pure PHP implementation of the WebDAV/davex remoting protocol.

PHP code: http://github.com/jackalope/jackalope (see Transport folder)<|MERGE_RESOLUTION|>--- conflicted
+++ resolved
@@ -19,28 +19,17 @@
 
 PHP code: https://github.com/phpcr/phpcr
 
-<<<<<<< HEAD
-
-## PHPCR API Tests
-
-=======
 Documentation: https://phpcr.github.com/
 
 
 ## PHPCR API Tests
->>>>>>> 83bde49d
 
 A suite of functional tests for testing if your implementation is correctly
 following the specification. Have a look at the README in the git repository
 to see how to set the tests up.
 
-<<<<<<< HEAD
 PHP code: http://github.com/phpcr/phpcr-api-tests
 
-
-## Storage independent layer
-
-=======
 A suite of functional tests for testing if your implementation is correctly
 following the specification. Have a look at the README in the git repository
 to see how to set the tests up.
@@ -50,7 +39,6 @@
 
 ## Storage independent layer
 
->>>>>>> 83bde49d
 This layer implements the PHPCR interfaces in pure, framework-agnostic PHP
 without dependencies on any third-party libraries. It provides all the
 necessary code for a PHPCR library without the data storage layer.
@@ -70,10 +58,16 @@
    acts as "Unit of Work" handler.
 * Transport is separated from the implementation by Interfaces (see below)
 
-<<<<<<< HEAD
 PHP code: http://github.com/jackalope/jackalope
 
-=======
+
+## Storage layers: The transport interfaces
+
+The storage layer is separated from the Jackalope application code by
+interfaces. These interfaces define the basic operations needed to implement
+the PHPCR operations. Implementing PHPCR support for a new storage engine is
+easiest done by just implementing a new transport.
+
 Please read the phpdoc comments for implementation details. Note that the
 methods implementing PHPCR interfaces are documented there. Generate the html
 documentation according to doc/config/README to have a combined doc of the API
@@ -83,14 +77,6 @@
 
 Documentation: https://jackalope.github.com/
 
->>>>>>> 83bde49d
-
-## Storage layers: The transport interfaces
-
-The storage layer is separated from the Jackalope application code by
-interfaces. These interfaces define the basic operations needed to implement
-the PHPCR operations. Implementing PHPCR support for a new storage engine is
-easiest done by just implementing a new transport.
 
 ### DoctrineDBAL: All SQL databases supported by doctrine
 

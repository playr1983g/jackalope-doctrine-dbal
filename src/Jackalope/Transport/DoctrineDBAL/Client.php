<?php

namespace Jackalope\Transport\DoctrineDBAL;

use ArrayObject;
use Closure;
use DateTime;
use DateTimeZone;
use Doctrine\DBAL\Connection;
use Doctrine\DBAL\Driver\PDO\Connection as PDOConnection;
use Doctrine\DBAL\Exception as DBALException;
use Doctrine\DBAL\ParameterType;
use Doctrine\DBAL\Platforms\MySQLPlatform;
use Doctrine\DBAL\Platforms\PostgreSQL94Platform;
use Doctrine\DBAL\Platforms\PostgreSqlPlatform;
use Doctrine\DBAL\Platforms\SqlitePlatform;
use Doctrine\DBAL\Statement;
use DOMDocument;
use DOMXPath;
use Exception;
use InvalidArgumentException;
use Jackalope\FactoryInterface;
use Jackalope\Node;
use Jackalope\NodeType\NodeProcessor;
use Jackalope\NodeType\NodeTypeDefinition;
use Jackalope\NodeType\NodeTypeManager;
use Jackalope\NotImplementedException;
use Jackalope\Property;
use Jackalope\Query\QOM\QueryObjectModelFactory;
use Jackalope\Query\Query;
use Jackalope\Transport\BaseTransport;
use Jackalope\Transport\DoctrineDBAL\Query\QOMWalker;
use Jackalope\Transport\DoctrineDBAL\XmlParser\XmlToPropsParser;
use Jackalope\Transport\MoveNodeOperation;
use Jackalope\Transport\NodeTypeManagementInterface;
use Jackalope\Transport\QueryInterface as QueryTransport;
use Jackalope\Transport\StandardNodeTypes;
use Jackalope\Transport\TransactionInterface;
use Jackalope\Transport\WorkspaceManagementInterface;
use Jackalope\Transport\WritingInterface;
use PDO;
use PHPCR\AccessDeniedException;
use PHPCR\CredentialsInterface;
use PHPCR\ItemExistsException;
use PHPCR\ItemNotFoundException;
use PHPCR\LoginException;
use PHPCR\NamespaceException;
use PHPCR\NamespaceRegistryInterface as NS;
use PHPCR\NodeType\ConstraintViolationException;
use PHPCR\NodeType\NodeDefinitionInterface;
use PHPCR\NodeType\NodeTypeExistsException;
use PHPCR\NodeType\NoSuchNodeTypeException;
use PHPCR\NodeType\PropertyDefinitionInterface;
use PHPCR\NoSuchWorkspaceException;
use PHPCR\PathNotFoundException;
use PHPCR\PropertyType;
use PHPCR\Query\InvalidQueryException;
use PHPCR\Query\QOM\QueryObjectModelConstantsInterface as QOM;
use PHPCR\Query\QOM\QueryObjectModelInterface;
use PHPCR\Query\QOM\SelectorInterface;
use PHPCR\Query\QueryInterface;
use PHPCR\ReferentialIntegrityException;
use PHPCR\RepositoryException;
use PHPCR\RepositoryInterface;
use PHPCR\SimpleCredentials;
use PHPCR\UnsupportedRepositoryOperationException;
use PHPCR\Util\PathHelper;
use PHPCR\Util\QOM\Sql2ToQomQueryConverter;
use PHPCR\Util\UUIDHelper;
use PHPCR\Util\ValueConverter;
use stdClass;

/**
 * Class to handle the communication between Jackalope and RDBMS via Doctrine DBAL.
 *
 * @license http://www.apache.org/licenses Apache License Version 2.0, January 2004
 * @license http://opensource.org/licenses/MIT MIT License
 * @author Benjamin Eberlei <kontakt@beberlei.de>
 * @author Lukas Kahwe Smith <smith@pooteeweet.org>
 */
class Client extends BaseTransport implements QueryTransport, WritingInterface, WorkspaceManagementInterface, NodeTypeManagementInterface, TransactionInterface
{
    /**
     * SQlite can only handle a maximum of 999 parameters inside an IN statement
     * see https://github.com/jackalope/jackalope-doctrine-dbal/pull/149/files#diff-a3a0165ed79ca1ba3513ec5ecd59ec56R707.
     */
    private const SQLITE_MAXIMUM_IN_PARAM_COUNT = 999;
    private const DBAL2 = 'DBAL2';
    private const DBAL3 = 'DBAL3';
    private string $dbalVersion;

    /**
     * The factory to instantiate objects.
     */
    private FactoryInterface $factory;

    private ValueConverter $valueConverter;

    private ?Connection $conn;

    private Closure $uuidGenerator;

    private bool $loggedIn = false;

    private ?SimpleCredentials $credentials;

    protected string $workspaceName;

    private array $nodeIdentifiers = [];

    private NodeTypeManager $nodeTypeManager;

    protected bool $inTransaction = false;

    /**
     * Check if an initial request on login should be send to check if repository exists
     * This is according to the JCR specifications and set to true by default.
     *
     * @see setCheckLoginOnServer
     */
    private bool $checkLoginOnServer = true;

    /**
     * Using an ArrayObject here so that we can pass this into the NodeProcessor by reference more elegantly.
     */
    protected ?ArrayObject $namespaces = null;

    /**
     * @var array|null the namespaces at initial state when making changes to the namespaces, in case of rollback
     */
    private ?array $originalNamespaces = null;

    /**
     * The core namespaces defined in JCR.
     */
    private array $coreNamespaces = [
        NS::PREFIX_EMPTY => NS::NAMESPACE_EMPTY,
        NS::PREFIX_JCR => NS::NAMESPACE_JCR,
        NS::PREFIX_NT => NS::NAMESPACE_NT,
        NS::PREFIX_MIX => NS::NAMESPACE_MIX,
        NS::PREFIX_XML => NS::NAMESPACE_XML,
        NS::PREFIX_SV => NS::NAMESPACE_SV,
    ];

    private ?string $sequenceNodeName = null;

    private ?string $sequenceTypeName = null;

    private array $referencesToUpdate = [];

    private array $referenceTables = [
        PropertyType::REFERENCE => 'phpcr_nodes_references',
        PropertyType::WEAKREFERENCE => 'phpcr_nodes_weakreferences',
    ];

    private array $referencesToDelete = [];

    private bool $connectionInitialized = false;

    private NodeProcessor $nodeProcessor;

    private ?string $caseSensitiveEncoding = null;

    public function __construct(FactoryInterface $factory, Connection $conn)
    {
        $this->factory = $factory;
        $this->valueConverter = $this->factory->get(ValueConverter::class);
        $this->conn = $conn;
    }

    /**
     * @TODO: move to "SqlitePlatform" and rename to "registerExtraFunctions"?
     */
    private function registerSqliteFunctions(PDO $sqliteConnection): void
    {
        $sqliteConnection->sqliteCreateFunction(
            'EXTRACTVALUE',
            function ($string, $expression) {
                if (null === $string) {
                    return null;
                }

                $dom = new DOMDocument('1.0', 'UTF-8');
                $dom->loadXML($string);
                $xpath = new DOMXPath($dom);
                $list = $xpath->evaluate($expression);

                if (!is_object($list)) {
                    return $list;
                }

                // @TODO: don't know if there are expressions returning more then one row
                if ($list->length > 0) {
                    // @TODO: why it can happen that we do not have a type? https://github.com/phpcr/phpcr-api-tests/pull/132
                    $type = is_object($list->item(0)->parentNode->attributes->getNamedItem('type')) ? $list->item(
                        0
                    )->parentNode->attributes->getNamedItem('type')->value : null;
                    $content = $list->item(0)->textContent;

                    switch ($type) {
                        case 'long':
                            return (int) $content;

                        case 'double':
                            return (float) $content;

                        default:
                            return $content;
                    }
                }

                // @TODO: don't know if return value is right
                return null;
            },
            2
        );

        $sqliteConnection->sqliteCreateFunction(
            'CONCAT',
            function () {
                return implode('', func_get_args());
            }
        );
    }

    public function getConnection(): Connection
    {
        $this->initConnection();

        return $this->conn;
    }

    /**
     * Set the UUID generator to use. If not set, the phpcr-utils UUIDHelper
     * will be used.
     */
    public function setUuidGenerator(Closure $generator): void
    {
        $this->uuidGenerator = $generator;
    }

    /**
     * @return callable a uuid generator function
     */
    private function getUuidGenerator(): callable
    {
        if (!isset($this->uuidGenerator)) {
            $this->uuidGenerator = static function (): string {
                return UUIDHelper::generateUUID();
            };
        }

        return $this->uuidGenerator;
    }

    private function generateUuid(): string
    {
        // php 5.3 compatibility, no direct execution of this function.
        $g = $this->getUuidGenerator();

        return $g();
    }

    /**
     * {@inheritDoc}
     *
     * @throws NotImplementedException
     */
    public function createWorkspace($name, $srcWorkspace = null)
    {
        if (null !== $srcWorkspace) {
            throw new NotImplementedException('Creating workspace as clone of existing workspace not supported');
        }

        if ($this->workspaceExists($name)) {
            throw new RepositoryException("Workspace '$name' already exists");
        }

        try {
            $this->getConnection()->insert('phpcr_workspaces', ['name' => $name]);
        } catch (Exception $e) {
            throw new RepositoryException("Couldn't create Workspace '$name': ".$e->getMessage(), 0, $e);
        }

        $this->getConnection()->insert(
            'phpcr_nodes',
            [
                'path' => '/',
                'parent' => '',
                'workspace_name' => $name,
                'identifier' => $this->generateUuid(),
                'type' => 'nt:unstructured',
                'local_name' => '',
                'namespace' => '',
                'props' => '<?xml version="1.0" encoding="UTF-8"?>
<sv:node xmlns:'.NS::PREFIX_MIX.'="'.NS::NAMESPACE_MIX.'" xmlns:'.NS::PREFIX_NT.'="'.NS::NAMESPACE_NT.'" xmlns:xs="http://www.w3.org/2001/XMLSchema" xmlns:'.NS::PREFIX_JCR.'="'.NS::NAMESPACE_JCR.'" xmlns:'.NS::PREFIX_SV.'="'.NS::NAMESPACE_SV.'" xmlns:rep="internal" />',
                // TODO compute proper value
                'depth' => 0,
            ]
        );
    }

    /**
     * {@inheritDoc}
     */
    public function deleteWorkspace($name)
    {
        if (!$this->workspaceExists($name)) {
            throw new RepositoryException("Workspace '$name' cannot be deleted as it does not exist");
        }

        try {
            $this->getConnection()->delete('phpcr_workspaces', ['name' => $name]);
        } catch (Exception $e) {
            throw new RepositoryException("Couldn't delete workspace '$name': ".$e->getMessage(), 0, $e);
        }

        try {
            $this->getConnection()->delete('phpcr_nodes', ['workspace_name' => $name]);
        } catch (Exception $e) {
            throw new RepositoryException("Couldn't delete nodes in workspace '$name': ".$e->getMessage(), 0, $e);
        }

        try {
            $this->getConnection()->delete('phpcr_binarydata', ['workspace_name' => $name]);
        } catch (Exception $e) {
            throw new RepositoryException(
                "Couldn't delete binary data in workspace '$name': ".$e->getMessage(),
                0,
                $e
            );
        }
    }

    /**
     * {@inheritDoc}
     *
     * @throws NotImplementedException
     * @throws AccessDeniedException
     * @throws UnsupportedRepositoryOperationException
     */
    public function login(CredentialsInterface $credentials = null, $workspaceName = null)
    {
        $this->credentials = $credentials;

        $this->workspaceName = $workspaceName ?: 'default';

        if (!$this->checkLoginOnServer) {
            return $this->workspaceName;
        }

        if (!$this->workspaceExists($this->workspaceName)) {
            if ('default' !== $this->workspaceName) {
                throw new NoSuchWorkspaceException("Requested workspace: '{$this->workspaceName}'");
            }

            // Create default workspace if it not exists
            $this->createWorkspace($this->workspaceName);
        }

        $this->loggedIn = true;

        return $this->workspaceName;
    }

    /**
     * {@inheritDoc}
     */
    public function logout()
    {
        if ($this->loggedIn) {
            $this->loggedIn = false;
            $this->conn->close();
            $this->conn = null;
        }
    }

    /**
     * Configure whether to check if we are logged in before doing a request.
     *
     * Will improve error reporting at the cost of some round trips.
     */
    public function setCheckLoginOnServer($bool)
    {
        $this->checkLoginOnServer = $bool;
    }

    /**
     * This will control the collate which is being used on MySQL when querying nodes. It will be autodetected by just
     * appending _bin to the current charset, which is good enough in most cases.
     *
     * @param string $encoding
     */
    public function setCaseSensitiveEncoding($encoding)
    {
        $this->caseSensitiveEncoding = $encoding;
    }

    /**
     * Returns the collate which is being used on MySQL when querying nodes.
     */
    private function getCaseSensitiveEncoding(): string
    {
        if (null !== $this->caseSensitiveEncoding) {
            return $this->caseSensitiveEncoding;
        }

        $params = $this->conn->getParams();
        $charset = $params['charset'] ?? 'utf8';
        if (isset($params['defaultTableOptions']['collate'])) {
            return $this->caseSensitiveEncoding = $params['defaultTableOptions']['collate'];
        }

        return $this->caseSensitiveEncoding = 'binary' === $charset ? $charset : $charset.'_bin';
    }

    protected function workspaceExists($workspaceName): bool
    {
        $query = 'SELECT 1 FROM phpcr_workspaces WHERE name = ?';
        try {
            return 0 < count($this->getConnection()->fetchFirstColumn($query, [$workspaceName]));
        } catch (Exception $e) {
            if ($e instanceof DBALException) {
                if (1045 === $e->getCode()) {
                    throw new LoginException('Access denied with your credentials: '.$e->getMessage());
                }
                if ('42S02' === $e->getCode()) {
                    throw new RepositoryException(
                        'You did not properly set up the database for the repository. See README.md for more information. Message from backend: '.$e->getMessage(
                        )
                    );
                }

                throw new RepositoryException('Unexpected error talking to the backend: '.$e->getMessage(), 0, $e);
            }

            throw $e;
        }
    }

    /**
     * Ensure that we are currently logged in, executing the login in case we
     * did lazy login.
     *
     * @throws NotImplementedException
     * @throws AccessDeniedException
     * @throws LoginException
     * @throws NoSuchWorkspaceException
     * @throws UnsupportedRepositoryOperationException
     * @throws RepositoryException                     if this transport is not logged in
     */
    protected function assertLoggedIn(): void
    {
        if ($this->loggedIn) {
            return;
        }
        if (!$this->checkLoginOnServer && $this->workspaceName) {
            $this->checkLoginOnServer = true;
            if ($this->login($this->credentials, $this->workspaceName)) {
                return;
            }
        }

        throw new RepositoryException('You need to be logged in for this operation');
    }

    /**
     * {@inheritDoc}
     */
    public function getRepositoryDescriptors(): array
    {
        return [
            RepositoryInterface::IDENTIFIER_STABILITY => RepositoryInterface::IDENTIFIER_STABILITY_INDEFINITE_DURATION,
            RepositoryInterface::REP_NAME_DESC => 'jackalope_doctrine_dbal',
            RepositoryInterface::REP_VENDOR_DESC => 'Jackalope Community',
            RepositoryInterface::REP_VENDOR_URL_DESC => 'http://github.com/jackalope',
            RepositoryInterface::REP_VERSION_DESC => '1.1.0-DEV',
            RepositoryInterface::SPEC_NAME_DESC => 'Content Repository for PHP',
            RepositoryInterface::SPEC_VERSION_DESC => '2.1',
            RepositoryInterface::NODE_TYPE_MANAGEMENT_AUTOCREATED_DEFINITIONS_SUPPORTED => true,
            RepositoryInterface::NODE_TYPE_MANAGEMENT_INHERITANCE => RepositoryInterface::NODE_TYPE_MANAGEMENT_INHERITANCE_SINGLE,
            RepositoryInterface::NODE_TYPE_MANAGEMENT_MULTIPLE_BINARY_PROPERTIES_SUPPORTED => true,
            RepositoryInterface::NODE_TYPE_MANAGEMENT_MULTIVALUED_PROPERTIES_SUPPORTED => true,
            RepositoryInterface::NODE_TYPE_MANAGEMENT_ORDERABLE_CHILD_NODES_SUPPORTED => true,
            RepositoryInterface::NODE_TYPE_MANAGEMENT_OVERRIDES_SUPPORTED => false,
            RepositoryInterface::NODE_TYPE_MANAGEMENT_PRIMARY_ITEM_NAME_SUPPORTED => true,
            RepositoryInterface::NODE_TYPE_MANAGEMENT_PROPERTY_TYPES => true,
            RepositoryInterface::NODE_TYPE_MANAGEMENT_RESIDUAL_DEFINITIONS_SUPPORTED => false,
            RepositoryInterface::NODE_TYPE_MANAGEMENT_SAME_NAME_SIBLINGS_SUPPORTED => false,
            RepositoryInterface::NODE_TYPE_MANAGEMENT_UPDATE_IN_USE_SUPPORTED => false,
            RepositoryInterface::NODE_TYPE_MANAGEMENT_VALUE_CONSTRAINTS_SUPPORTED => false,
            RepositoryInterface::OPTION_ACCESS_CONTROL_SUPPORTED => false,
            RepositoryInterface::OPTION_ACTIVITIES_SUPPORTED => false,
            RepositoryInterface::OPTION_BASELINES_SUPPORTED => false,
            RepositoryInterface::OPTION_JOURNALED_OBSERVATION_SUPPORTED => false,
            RepositoryInterface::OPTION_LIFECYCLE_SUPPORTED => false,
            RepositoryInterface::OPTION_LOCKING_SUPPORTED => false,
            RepositoryInterface::OPTION_NODE_AND_PROPERTY_WITH_SAME_NAME_SUPPORTED => true,
            RepositoryInterface::OPTION_NODE_TYPE_MANAGEMENT_SUPPORTED => true,
            RepositoryInterface::OPTION_OBSERVATION_SUPPORTED => false,
            RepositoryInterface::OPTION_RETENTION_SUPPORTED => false,
            RepositoryInterface::OPTION_SHAREABLE_NODES_SUPPORTED => false,
            RepositoryInterface::OPTION_SIMPLE_VERSIONING_SUPPORTED => false,
            RepositoryInterface::OPTION_TRANSACTIONS_SUPPORTED => true,
            RepositoryInterface::OPTION_UNFILED_CONTENT_SUPPORTED => true,
            RepositoryInterface::OPTION_UPDATE_MIXIN_NODETYPES_SUPPORTED => true,
            RepositoryInterface::OPTION_UPDATE_PRIMARY_NODETYPE_SUPPORTED => true,
            RepositoryInterface::OPTION_VERSIONING_SUPPORTED => false,
            RepositoryInterface::OPTION_WORKSPACE_MANAGEMENT_SUPPORTED => true,
            RepositoryInterface::OPTION_XML_EXPORT_SUPPORTED => true,
            RepositoryInterface::OPTION_XML_IMPORT_SUPPORTED => true,
            RepositoryInterface::QUERY_FULL_TEXT_SEARCH_SUPPORTED => true,
            RepositoryInterface::QUERY_CANCEL_SUPPORTED => false,
            RepositoryInterface::QUERY_JOINS => RepositoryInterface::QUERY_JOINS_NONE,
            RepositoryInterface::QUERY_LANGUAGES => [QueryInterface::JCR_SQL2, QueryInterface::JCR_JQOM],
            RepositoryInterface::QUERY_STORED_QUERIES_SUPPORTED => false,
            RepositoryInterface::WRITE_SUPPORTED => true,
        ];
    }

    /**
     * Get the registered namespace prefixes.
     */
    private function getNamespacePrefixes(): array
    {
        return array_keys($this->getNamespaces());
    }

    /**
     * {@inheritDoc}
     */
    public function getNamespaces(): array
    {
        return (array) $this->getNamespacesObject();
    }

    /**
     * Return the namespaces of the current session as a referenceable ArrayObject.
     */
    private function getNamespacesObject(): ArrayObject
    {
        if (null === $this->namespaces) {
            $query = 'SELECT prefix, uri FROM phpcr_namespaces';
            $result = $this->getConnection()->executeQuery($query);
            $columns = $result->fetchAllNumeric();

            $namespaces = array_column($columns, 1, 0);
            $namespaces += $this->coreNamespaces;

            $this->setNamespaces($namespaces);
        }

        return $this->namespaces;
    }

    /**
     * Set the namespaces property to an \ArrayObject instance.
     *
     * @param array|ArrayObject $namespaces
     */
    protected function setNamespaces($namespaces): void
    {
        if ($this->namespaces instanceof ArrayObject) {
            $this->namespaces->exchangeArray($namespaces);
        } else {
            $this->namespaces = new ArrayObject($namespaces);
        }
    }

    /**
     * Executes an UPDATE on DBAL while ensuring that we never try to send more than 999 parameters to SQLite.
     *
     * @throws DBALException
     */
    private function executeChunkedUpdate(string $query, array $params): void
    {
        $types = [Connection::PARAM_INT_ARRAY];

        if ($this->getConnection()->getDatabasePlatform() instanceof SqlitePlatform) {
            foreach (array_chunk($params, self::SQLITE_MAXIMUM_IN_PARAM_COUNT) as $chunk) {
                $this->getConnection()->executeQuery($query, [$chunk], $types);
            }
        } else {
            $this->getConnection()->executeQuery($query, [$params], $types);
        }
    }

    /**
     * {@inheritDoc}
     *
     * @throws NoSuchWorkspaceException
     * @throws RepositoryException
     * @throws PathNotFoundException
     * @throws ItemExistsException
     * @throws DBALException
     * @throws InvalidArgumentException
     */
    public function copyNode($srcAbsPath, $dstAbsPath, $srcWorkspace = null): void
    {
        $this->assertLoggedIn();

        if (null !== $srcWorkspace && !$this->workspaceExists($srcWorkspace)) {
            throw new NoSuchWorkspaceException("Source workspace '$srcWorkspace' does not exist.");
        }
        $srcWorkspace = $srcWorkspace ?: $this->workspaceName;

        PathHelper::assertValidAbsolutePath($dstAbsPath, true, true, $this->getNamespacePrefixes());

        $srcNodeId = $this->getSystemIdForNode($srcAbsPath, $srcWorkspace);
        if (!$srcNodeId) {
            throw new PathNotFoundException("Source path '$srcAbsPath' not found");
        }

        if ($this->getSystemIdForNode($dstAbsPath)) {
            throw new ItemExistsException("Cannot copy to destination path '$dstAbsPath' that already exists.");
        }

        if (!$this->getSystemIdForNode(PathHelper::getParentPath($dstAbsPath))) {
            throw new PathNotFoundException("Parent of the destination path '".$dstAbsPath."' has to exist.");
        }

        // Algorithm:
        // 1. Select all nodes with path $srcAbsPath."%" and iterate them
        // 2. create a new node with path $dstAbsPath + leftovers, with a new uuid. Save old => new uuid
        // 3. copy all properties from old node to new node
        // 4. if a reference is in the properties, either update the uuid based on the map if its inside the copied graph or keep it.
        // 5. "May drop mixin types"

        $query = 'SELECT * FROM phpcr_nodes WHERE (path = ? OR path LIKE ?) AND workspace_name = ? ORDER BY depth, sort_order';
        $stmt = $this->getConnection()->executeQuery($query, [$srcAbsPath, $srcAbsPath.'/%', $srcWorkspace]);
        $rows = $stmt->fetchAllAssociative();

        $uuidMap = [];
        $resultSetUuids = [];

        // first iterate and build up an array of all the UUIDs in the result set
        foreach ($rows as $row) {
            $resultSetUuids[$row['identifier']] = $row['path'];
        }

        // array of references to remap within the copied tree
        $referenceElsToRemap = [];

        // array references that will need updating in the database
        $referencesToUpdate = [];

        foreach ($rows as $row) {
            $newPath = str_replace($srcAbsPath, $dstAbsPath, $row['path']);

            $stringDom = new DOMDocument('1.0', 'UTF-8');
            $stringDom->loadXML($row['props']);
            $numericalDom = null;
            if ($row['numerical_props']) {
                $numericalDom = new DOMDocument('1.0', 'UTF-8');
                $numericalDom->loadXML($row['numerical_props']);
            }

            $propsData = [
                'stringDom' => $stringDom,
                'numericalDom' => $numericalDom,
                'references' => [],
            ];

            $xpath = new DOMXpath($stringDom);
            $referenceEls = $xpath->query(
                './/sv:property[@sv:type="reference" or @sv:type="Reference" or @sv:type="weakreference" or @sv:type="WeakReference"]'
            );

            $references = [];
            foreach ($referenceEls as $referenceEl) {
                $propName = $referenceEl->getAttribute('sv:name');
                $values = [];
                foreach ($xpath->query('./sv:value', $referenceEl) as $valueEl) {
                    $values[] = $valueEl->nodeValue;
                }

                $references[$propName] = [
                    'type' => PropertyType::valueFromName($referenceEl->getAttribute('sv:type')),
                    'values' => $values,
                ];

                if (isset($resultSetUuids[$referenceEl->nodeValue])) {
                    $referenceElsToRemap[] = [$referenceEl, $newPath, $row['type'], $propsData];
                }
            }

            $originalUuid = $row['identifier'];

            // when copying a node, the copy is always a new node. set $isNewNode to true
            $newNodeId = $this->syncNode(null, $newPath, $row['type'], true, [], $propsData);

            if ($references) {
                $referencesToUpdate[$newNodeId] = [
                    'path' => $row['path'],
                    'properties' => $references,
                ];
            }

            $newUuid = $this->nodeIdentifiers[$newPath];
            $uuidMap[$originalUuid] = $newUuid;

            $query = 'INSERT INTO phpcr_binarydata (node_id, property_name, workspace_name, idx, data)'.'   SELECT ?, b.property_name, ?, b.idx, b.data FROM phpcr_binarydata b WHERE b.node_id = ?';

            try {
                $this->getConnection()->executeQuery($query, [$newNodeId, $this->workspaceName, $row['id']]);
            } catch (DBALException $e) {
                throw new RepositoryException(
                    "Unexpected exception while copying node from $srcAbsPath to $dstAbsPath",
                    $e->getCode(),
                    $e
                );
            }
        }

        foreach ($referenceElsToRemap as $data) {
            [$referenceEl, $newPath, $type, $propsData] = $data;
            $referenceEl->nodeValue = $uuidMap[$referenceEl->nodeValue];

            $this->syncNode($this->nodeIdentifiers[$newPath], $newPath, $type, false, [], $propsData);
        }

        $this->syncReferences($referencesToUpdate);
    }

    /**
     * @return string[] First element is the namespace, second the local name
     *
     * @throws NamespaceException
     */
    private function getJcrName(string $path): array
    {
        $name = implode('', array_slice(explode('/', $path), -1, 1));
        $alias = '';

        if (($aliasLength = strpos($name, ':')) !== false) {
            $alias = substr($name, 0, $aliasLength);
            $name = substr($name, $aliasLength + 1);
        }

        $namespaces = $this->getNamespaces();

        if (!isset($namespaces[$alias])) {
            throw new NamespaceException("the namespace $alias was not registered.");
        }

        return [$namespaces[$alias], $name];
    }

    /**
     * Actually write the node into the database.
     *
     * @param bool       $isNewNode new nodes to insert (true) or existing node to update (false)
     * @param Property[] $props
     *
     * @return bool|string
     *
     * @throws ItemExistsException
     * @throws RepositoryException
     * @throws NamespaceException
     * @throws Exception
     */
    private function syncNode(?string $uuid, string $path, string $type, bool $isNewNode, $props = [], $propsData = [])
    {
        // TODO: Not sure if there are always ALL props in $props, should we grab the online data here?
        // TODO: PERFORMANCE Binary data is handled very inefficiently here, UPSERT will really be necessary here as well as lazy handling

        if (!$propsData) {
            $propsData = $this->propsToXML($props);
        }

        if (null === $uuid) {
            $uuid = $this->generateUuid();
        }

        if ($isNewNode) {
            [$namespace, $localName] = $this->getJcrName($path);

            $qb = $this->getConnection()->createQueryBuilder();

            $qb->select(
                ':identifier, :type, :path, :local_name, :namespace, :parent, :workspace_name, :props, :numerical_props, :depth, COALESCE(MAX(n.sort_order), 0) + 1'
            )->from('phpcr_nodes', 'n')->where('n.parent = :parent_a');

            $sql = $qb->getSQL();

            try {
                $insert = 'INSERT INTO phpcr_nodes (identifier, type, path, local_name, namespace, parent, workspace_name, props, numerical_props, depth, sort_order) '.$sql;

                $this->getConnection()->executeQuery(
                    $insert,
                    [
                        'identifier' => $uuid,
                        'type' => $type,
                        'path' => $path,
                        'local_name' => $localName,
                        'namespace' => $namespace,
                        'parent' => PathHelper::getParentPath($path),
                        'workspace_name' => $this->workspaceName,
                        'props' => $propsData['stringDom']->saveXML(),
                        'numerical_props' => $propsData['numericalDom'] ? $propsData['numericalDom']->saveXML() : null,
                        'depth' => PathHelper::getPathDepth($path),
                        'parent_a' => PathHelper::getParentPath($path),
                    ]
                );
            } catch (Exception $e) {
                if ($e instanceof DBALException) {
                    if (false !== strpos($e->getMessage(), 'SQLSTATE[23')) {
                        throw new ItemExistsException('Item '.$path.' already exists in the database');
                    } else {
                        throw new RepositoryException(
                            'Unknown database error while inserting item '.$path.': '.$e->getMessage(),
                            0,
                            $e
                        );
                    }
                } else {
                    throw $e;
                }
            }

            $nodeId = $this->getConnection()->lastInsertId($this->sequenceNodeName);
        } else {
            $nodeId = $this->getSystemIdForNode($path);
            if (!$nodeId) {
                throw new RepositoryException("nodeId for $path not found");
            }

            $this->getConnection()->update(
                'phpcr_nodes',
                [
                    'props' => $propsData['stringDom']->saveXML(),
                    'numerical_props' => $propsData['numericalDom'] ? $propsData['numericalDom']->saveXML() : null,
                ],
                ['id' => $nodeId]
            );
        }

        $this->nodeIdentifiers[$path] = $uuid;

        if (!empty($propsData['binaryData'])) {
            $this->syncBinaryData($nodeId, $propsData['binaryData']);
        }

        $this->referencesToUpdate[$nodeId] = ['path' => $path, 'properties' => $propsData['references']];

        return $nodeId;
    }

    private function syncBinaryData(string $nodeId, array $binaryData): void
    {
        $connection = $this->getConnection();
        foreach ($binaryData as $propertyName => $binaryValues) {
            foreach ($binaryValues as $idx => $data) {
                // TODO verify in which cases we can just update
                $params = [
                    'node_id' => $nodeId,
                    'property_name' => $propertyName,
                    'workspace_name' => $this->workspaceName,
                ];

                $connection->delete('phpcr_binarydata', $params);

                $params['idx'] = $idx;
                $params['data'] = $data;
                $types = [
                    ParameterType::INTEGER,
                    ParameterType::STRING,
                    ParameterType::STRING,
                    ParameterType::INTEGER,
                    ParameterType::LARGE_OBJECT,
                ];

                $connection->insert('phpcr_binarydata', $params, $types);
            }
        }
    }

    /**
     * @throws RepositoryException
     * @throws ReferentialIntegrityException
     */
    private function syncReferences(array $referencesToUpdate): void
    {
        if ($referencesToUpdate) {
            // do not update references that are going to be deleted anyways
            $toUpdate = array_diff(array_keys($referencesToUpdate), array_keys($this->referencesToDelete));

            try {
                foreach ($this->referenceTables as $table) {
                    $query = "DELETE FROM $table WHERE source_id IN (?)";
                    $this->executeChunkedUpdate($query, $toUpdate);
                }
            } catch (DBALException $e) {
                throw new RepositoryException('Unexpected exception while cleaning up after saving', $e->getCode(), $e);
            }

            $updates = [];
            foreach ($toUpdate as $nodeId) {
                $references = $referencesToUpdate[$nodeId];
                foreach ($references['properties'] as $name => $data) {
                    foreach ($data['values'] as $value) {
                        $targetId = $this->getSystemIdForNode($value);
                        if (false === $targetId) {
                            if (PropertyType::REFERENCE === $data['type']) {
                                throw new ReferentialIntegrityException(
                                    sprintf(
                                        'Trying to store reference to non-existant node with path "%s" in node "%s" "%s"',
                                        $value,
                                        $references['path'],
                                        $name
                                    )
                                );
                            }

                            continue;
                        }

                        $key = $targetId.'-'.$nodeId.'-'.$name;
                        // it is valid to have multiple references to the same node in a multivalue
                        // but it is not desired to store duplicates in the database
                        $updates[$key] = [
                            'type' => $data['type'],
                            'data' => [
                                'source_id' => $nodeId,
                                'source_property_name' => $name,
                                'target_id' => $targetId,
                            ],
                        ];
                    }
                }
            }

            foreach ($updates as $update) {
                $this->getConnection()->insert($this->referenceTables[$update['type']], $update['data']);
            }
        }

        // TODO on RDBMS that support deferred FKs we could skip this step
        if ($this->referencesToDelete) {
            $params = array_keys($this->referencesToDelete);

            // remove all PropertyType::REFERENCE with a source_id on a deleted node
            try {
                $query = 'DELETE FROM phpcr_nodes_references WHERE source_id IN (?)';
                $this->executeChunkedUpdate($query, $params);
            } catch (DBALException $e) {
                throw new RepositoryException(
                    'Unexpected exception while cleaning up deleted nodes',
                    $e->getCode(),
                    $e
                );
            }

            // ensure that there are no PropertyType::REFERENCE pointing to nodes that will be deleted
            // Note: due to the outer join we cannot filter on workspace_name, but this is ok
            // since within a transaction there can never be missing referenced nodes within the current workspace
            // make sure the target node is not in the list of nodes being deleted, to allow deletion in same request
            $query = 'SELECT DISTINCT r.target_id
            FROM phpcr_nodes_references r
                LEFT OUTER JOIN phpcr_nodes n ON r.target_id = n.id
            WHERE r.target_id IN (?)';

            if ($this->getConnection()->getDatabasePlatform() instanceof SqlitePlatform) {
                $missingTargets = [];
                foreach (array_chunk($params, self::SQLITE_MAXIMUM_IN_PARAM_COUNT) as $chunk) {
                    $stmt = $this->getConnection()->executeQuery($query, [$chunk], [Connection::PARAM_INT_ARRAY]);
                    $missingTargets = array_merge($missingTargets, array_column($stmt->fetchAllNumeric(), 0));
                }
            } else {
                $stmt = $this->getConnection()->executeQuery($query, [$params], [Connection::PARAM_INT_ARRAY]);
                $missingTargets = array_column($stmt->fetchAllNumeric(), 0);
            }
            if ($missingTargets) {
                $paths = [];
                foreach ($missingTargets as $id) {
                    if (isset($this->referencesToDelete[$id])) {
                        $paths[] = $this->referencesToDelete[$id];
                    }
                }

                throw new ReferentialIntegrityException(
                    "Cannot delete '".implode("', '", $paths)."': A reference points to this node or a subnode"
                );
            }

            // clean up all references
            try {
                foreach ($this->referenceTables as $table) {
                    $query = "DELETE FROM $table WHERE target_id IN (?)";
                    $this->executeChunkedUpdate($query, $params);
                }
            } catch (DBALException $e) {
                throw new RepositoryException(
                    'Unexpected exception while cleaning up deleted nodes',
                    $e->getCode(),
                    $e
                );
            }
        }
    }

    /**
     * Convert the node XML to stdClass node representation containing all properties.
     *
     * @throws InvalidArgumentException
     */
    private function xmlToProps(string $xml): stdClass
    {
        $xmlParser = new XmlToPropsParser(
            $xml,
            $this->valueConverter
        );

        return $xmlParser->parse();
    }

    /**
     * Convert the node XML to stdClass node representation containing only the given properties.
     *
     * @param string[] $propertyNames
     *
     * @throws InvalidArgumentException
     */
    private function xmlToColumns(string $xml, array $propertyNames): stdClass
    {
        $xmlParser = new XmlToPropsParser(
            $xml,
            $this->valueConverter,
            $propertyNames
        );

        return $xmlParser->parse();
    }

    /**
     * Seperate properties array into an xml and binary data.
     *
     * @param Property[] $properties
     *
     * @return array (
     *               'stringDom' => $stringDom,
     *               'numericalDom' => $numericalDom',
     *               'binaryData' => streams,
     *               'references' => ['type' => INT, 'values' => [UUIDs])
     *               )
     *
     * @throws RepositoryException
     */
    private function propsToXML($properties): array
    {
        $namespaces = [
            NS::PREFIX_MIX => NS::NAMESPACE_MIX,
            NS::PREFIX_NT => NS::NAMESPACE_NT,
            'xs' => 'http://www.w3.org/2001/XMLSchema',
            NS::PREFIX_JCR => NS::NAMESPACE_JCR,
            NS::PREFIX_SV => NS::NAMESPACE_SV,
            'rep' => 'internal',
        ];

        $doms = [
            'stringDom' => [],
            'numericalDom' => [],
        ];

        $binaryData = $references = [];

        foreach ($properties as $property) {
            $targetDoms = ['stringDom'];

            switch ($property->getType()) {
                case PropertyType::WEAKREFERENCE:
                case PropertyType::REFERENCE:
                    $references[$property->getName()] = [
                        'type' => $property->getType(),
                        'values' => $property->isMultiple() ? $property->getString() : [$property->getString()],
                    ];
                    // no break
                case PropertyType::NAME:
                case PropertyType::URI:
                case PropertyType::PATH:
                case PropertyType::STRING:
                    $values = $property->getString();
                    break;
                case PropertyType::DECIMAL:
                    $values = $property->getDecimal();
                    $targetDoms[] = 'numericalDom';
                    break;
                case PropertyType::BOOLEAN:
                    $values = array_map('intval', (array) $property->getBoolean());
                    break;
                case PropertyType::LONG:
                    $values = $property->getLong();
                    $targetDoms[] = 'numericalDom';
                    break;
                case PropertyType::BINARY:
                    if ($property->isNew() || $property->isModified()) {
                        $values = [];
                        foreach ((array) $property->getValueForStorage() as $stream) {
                            if (null === $stream) {
                                $binary = '';
                            } else {
                                $binary = stream_get_contents($stream);
                                fclose($stream);
                            }
                            $binaryData[$property->getName()][] = $binary;
                            $length = strlen($binary);
                            $values[] = $length;
                        }
                    } else {
                        $values = $property->getLength();
                        if (!$property->isMultiple() && empty($values)) {
                            $values = [0];
                        }
                    }
                    break;
                case PropertyType::DATE:
                    $values = $property->getDate();
                    if ($values instanceof DateTime) {
                        $values = [$values];
                    }
                    foreach ((array) $values as $key => $date) {
                        if ($date instanceof DateTime) {
                            // do not modify the instance which is associated with the node.
                            $date = clone $date;

                            // normalize to UTC for storage.
                            $date->setTimezone(new DateTimeZone('UTC'));
                        }
                        $values[$key] = $date;
                    }
                    $values = $this->valueConverter->convertType($values, PropertyType::STRING);
                    break;
                case PropertyType::DOUBLE:
                    $values = $property->getDouble();
                    $targetDoms[] = 'numericalDom';
                    break;
                default:
                    throw new RepositoryException('unknown type '.$property->getType());
            }

            foreach ($targetDoms as $targetDom) {
                $doms[$targetDom][] = [
                    'name' => $property->getName(),
                    'type' => PropertyType::nameFromValue($property->getType()),
                    'multiple' => $property->isMultiple(),
                    'lengths' => (array) $property->getLength(),
                    'values' => $values,
                ];
            }
        }

        $ret = [
            'stringDom' => null,
            'numericalDom' => null,
            'binaryData' => $binaryData,
            'references' => $references,
        ];

        foreach ($doms as $targetDom => $properties) {
            $dom = new DOMDocument('1.0', 'UTF-8');
            $rootNode = $dom->createElement('sv:node');
            foreach ($namespaces as $namespace => $uri) {
                $rootNode->setAttribute('xmlns:'.$namespace, $uri);
            }
            $dom->appendChild($rootNode);

            foreach ($properties as $property) {
                /* @var $property Property */
                $propertyNode = $dom->createElement('sv:property');
                $propertyNode->setAttribute('sv:name', $property['name']);
                $propertyNode->setAttribute('sv:type', $property['type']);
                $propertyNode->setAttribute('sv:multi-valued', $property['multiple'] ? '1' : '0');
                $lengths = (array) $property['lengths'];
                foreach ((array) $property['values'] as $key => $value) {
                    $element = $propertyNode->appendChild($dom->createElement('sv:value'));
                    $element->appendChild($dom->createTextNode($value));
                    if (isset($lengths[$key])) {
                        $lengthAttribute = $dom->createAttribute('length');
                        $lengthAttribute->value = $lengths[$key];
                        $element->appendChild($lengthAttribute);
                    }
                }

                $rootNode->appendChild($propertyNode);
            }

            if (count($properties)) {
                $ret[$targetDom] = $dom;
            }
        }

        return $ret;
    }

    /**
     * {@inheritDoc}
     *
     * @throws DBALException
     */
    public function getAccessibleWorkspaceNames(): array
    {
        $query = 'SELECT DISTINCT name FROM phpcr_workspaces';
        $stmt = $this->getConnection()->executeQuery($query);

        return array_column($stmt->fetchAllNumeric(), 0);
    }

    /**
     * {@inheritDoc}
     *
     * @throws RepositoryException
     * @throws DBALException
     */
    public function getNode($path)
    {
        $this->assertLoggedIn();
        PathHelper::assertValidAbsolutePath($path, false, true, $this->getNamespacePrefixes());

        $values['path'] = $path;
        $values['pathd'] = rtrim($path, '/').'/%';
        $values['workspace'] = $this->workspaceName;

        if ($this->fetchDepth > 0) {
            $values['fetchDepth'] = $this->fetchDepth;
            $query = '
              SELECT * FROM phpcr_nodes
              WHERE (path LIKE :pathd OR path = :path)
                AND workspace_name = :workspace
                AND depth <= ((SELECT depth FROM phpcr_nodes WHERE path = :path AND workspace_name = :workspace) + :fetchDepth)
              ORDER BY depth, sort_order ASC';
        } else {
            $query = '
              SELECT * FROM phpcr_nodes
              WHERE path = :path
                AND workspace_name = :workspace
              ORDER BY depth, sort_order ASC';
        }

        $stmt = $this->getConnection()->executeQuery($query, $values);
        $rows = $stmt->fetchAllAssociative();
        if (empty($rows)) {
            throw new ItemNotFoundException("Item $path not found in workspace ".$this->workspaceName);
        }

        $nestedNodes = $this->getNodesData($rows);
        $node = array_shift($nestedNodes);
        foreach ($nestedNodes as $nestedPath => $nested) {
            $relativePath = PathHelper::relativizePath($nestedPath, $path);
            $this->nestNode($node, $nested, explode('/', $relativePath));
        }

        return $node;
    }

    /**
     * Attach a node at a subpath under the ancestor node.
     *
     * @param string[] $nodeNames Breadcrumb of child nodes from parentNode to the node itself
     */
    private function nestNode(stdClass $ancestor, stdClass $node, array $nodeNames): void
    {
        while ($name = array_shift($nodeNames)) {
            if (empty($nodeNames)) {
                $ancestor->{$name} = $node;

                return;
            }
            $ancestor = $ancestor->{$name};
        }
    }

    /**
     * Convert a node result row to the stdClass representing all raw data.
     *
     * @return stdClass raw node data
     */
    private function getNodeData(array $row): stdClass
    {
        $data = $this->getNodesData([$row]);

        return array_shift($data);
    }

    /**
     * Build the raw data for a list of database result rows, fetching the
     * additional information in one single query.
     *
     * @return stdClass[]
     *
     * @throws NoSuchNodeTypeException
     * @throws RepositoryException
     */
    private function getNodesData(array $rows): array
    {
        $data = [];
        $paths = [];

        foreach ($rows as $row) {
            $this->nodeIdentifiers[$row['path']] = $row['identifier'];
            $data[$row['path']] = $this->xmlToProps($row['props']);
            $data[$row['path']]->{'jcr:primaryType'} = $row['type'];
            $paths[] = $row['path'];
        }

        $query = 'SELECT path, parent FROM phpcr_nodes WHERE parent IN (?) AND workspace_name = ? ORDER BY sort_order ASC';
        if ($this->getConnection()->getDatabasePlatform() instanceof SqlitePlatform) {
            $childrenRows = [];
            foreach (array_chunk($paths, self::SQLITE_MAXIMUM_IN_PARAM_COUNT) as $chunk) {
                $childrenRows += $this->getConnection()->fetchAllAssociative(
                    $query,
                    [$chunk, $this->workspaceName],
                    [Connection::PARAM_STR_ARRAY, null]
                );
            }
        } else {
            $childrenRows = $this->getConnection()->fetchAllAssociative(
                $query,
                [$paths, $this->workspaceName],
                [Connection::PARAM_STR_ARRAY, null]
            );
        }

        foreach ($childrenRows as $child) {
            $childName = explode('/', $child['path']);
            $childName = end($childName);
            if (!isset($data[$child['parent']]->{$childName})) {
                $data[$child['parent']]->{$childName} = new stdClass();
            }
        }

        foreach (array_keys($data) as $path) {
            // If the node is referenceable, return jcr:uuid.
            if (isset($data[$path]->{'jcr:mixinTypes'})) {
                foreach ((array) $data[$path]->{'jcr:mixinTypes'} as $mixin) {
                    if ($this->nodeTypeManager->getNodeType($mixin)->isNodeType('mix:referenceable')) {
                        $data[$path]->{'jcr:uuid'} = $this->nodeIdentifiers[$path];
                        break;
                    }
                }
            }
        }

        return $data;
    }

    /**
     * {@inheritDoc}
     *
     * @throws RepositoryException
     */
    public function getNodes($paths)
    {
        $this->assertLoggedIn();

        if (empty($paths)) {
            return [];
        }

        foreach ($paths as $path) {
            PathHelper::assertValidAbsolutePath($path, false, true, $this->getNamespacePrefixes());
        }

        $params['workspace'] = $this->workspaceName;

        if ($this->fetchDepth > 0) {
            $params['fetchDepth'] = $this->fetchDepth;

            $query = '
              SELECT path AS arraykey, id, path, parent, local_name, namespace, workspace_name, identifier, type, props, depth, sort_order
              FROM phpcr_nodes
              WHERE workspace_name = :workspace
                AND (';

            $i = 0;
            foreach ($paths as $path) {
                $params['path'.$i] = $path;
                $params['pathd'.$i] = rtrim($path, '/').'/%';
                $subquery = 'SELECT depth FROM phpcr_nodes WHERE path = :path'.$i.' AND workspace_name = :workspace';
                $query .= '(path LIKE :pathd'.$i.' OR path = :path'.$i.') AND depth <= (('.$subquery.') + :fetchDepth) OR ';
                ++$i;
            }
        } else {
            $query = 'SELECT path AS arraykey, id, path, parent, local_name, namespace, workspace_name, identifier, type, props, depth, sort_order
                FROM phpcr_nodes WHERE workspace_name = :workspace AND (';

            $i = 0;
            foreach ($paths as $path) {
                $params['path'.$i] = $path;
                $query .= 'path = :path'.$i.' OR ';
                ++$i;
            }
        }

        $query = rtrim($query, 'OR ');
        $query .= ') ORDER BY sort_order ASC';

        $stmt = $this->getConnection()->executeQuery($query, $params);

        // emulate old $stmt->fetchAll(PDO::FETCH_UNIQUE | PDO::FETCH_GROUP)
        $all = [];
        while ($row = $stmt->fetchAssociative()) {
            $index = array_shift($row);
            $all[$index] = $row;
        }

        $nodes = [];
        if ($all) {
            $nodes = $this->getNodesData($all);
        }

        return $nodes;
    }

    /**
     * Determine if a path exists already.
     *
     * @param string      $path          Path of the node
     * @param string|null $workspaceName To overwrite the current workspace
     */
    private function pathExists(string $path, string $workspaceName = null): bool
    {
        return (bool) $this->getSystemIdForNode($path, $workspaceName);
    }

    /**
     * Get the database primary key for node.
     *
     * @param string      $identifier    Path of the identifier
     * @param string|null $workspaceName To overwrite the current workspace
     *
     * @return bool|string The database id
     */
    private function getSystemIdForNode(string $identifier, string $workspaceName = null)
    {
        if (null === $workspaceName) {
            $workspaceName = $this->workspaceName;
        }

        if (UUIDHelper::isUUID($identifier)) {
            $query = 'SELECT id FROM phpcr_nodes WHERE identifier = ? AND workspace_name = ?';
        } else {
            $platform = $this->getConnection()->getDatabasePlatform();
            if ($platform instanceof MySQLPlatform) {
                $query = 'SELECT id FROM phpcr_nodes WHERE path COLLATE '.$this->getCaseSensitiveEncoding().' = ? AND workspace_name = ?';
            } else {
                $query = 'SELECT id FROM phpcr_nodes WHERE path = ? AND workspace_name = ?';
            }
        }

        $nodeId = $this->getConnection()->fetchOne($query, [$identifier, $workspaceName]);

        return $nodeId ?: false;
    }

    /**
     * {@inheritDoc}
     */
    public function getNodeByIdentifier($uuid)
    {
        $this->assertLoggedIn();

        $query = 'SELECT * FROM phpcr_nodes WHERE identifier = ? AND workspace_name = ?';
        $row = $this->getConnection()->fetchAssociative($query, [$uuid, $this->workspaceName]);
        if (!$row) {
            throw new ItemNotFoundException("Item $uuid not found in workspace ".$this->workspaceName);
        }

        $path = $row['path'];
        $data = $this->getNodeData($row);
        $data->{':jcr:path'} = $path;

        return $data;
    }

    /**
     * {@inheritDoc}
     */
    public function getNodesByIdentifier($identifiers): array
    {
        $this->assertLoggedIn();

        if (empty($identifiers)) {
            return [];
        }

        $query = 'SELECT id, path, parent, local_name, namespace, workspace_name, identifier, type, props, depth, sort_order
            FROM phpcr_nodes WHERE workspace_name = ? AND identifier IN (?)';
        if ($this->getConnection()->getDatabasePlatform() instanceof SqlitePlatform) {
            $all = [];
            foreach (array_chunk($identifiers, self::SQLITE_MAXIMUM_IN_PARAM_COUNT) as $chunk) {
                $all += $this->getConnection()->fetchAllAssociative(
                    $query,
                    [$this->workspaceName, $chunk],
                    [ParameterType::STRING, Connection::PARAM_STR_ARRAY]
                );
            }
        } else {
            $all = $this->getConnection()->fetchAllAssociative(
                $query,
                [$this->workspaceName, $identifiers],
                [ParameterType::STRING, Connection::PARAM_STR_ARRAY]
            );
        }

        $nodes = [];
        if ($all) {
            $nodesData = $this->getNodesData($all);
            // ensure that the nodes are returned in the order if how the identifiers were passed in
            $pathByUuid = [];
            foreach ($nodesData as $path => $node) {
                $pathByUuid[$node->{'jcr:uuid'}] = $path;
            }
            foreach ($identifiers as $identifier) {
                if (isset($pathByUuid[$identifier])) {
                    $nodes[$pathByUuid[$identifier]] = $nodesData[$pathByUuid[$identifier]];
                }
            }
        }

        return $nodes;
    }

    /**
     * {@inheritDoc}
     *
     * @throws NotImplementedException
     * @throws ItemNotFoundException
     */
    public function getNodePathForIdentifier($uuid, $workspace = null): string
    {
        if (null !== $workspace) {
            throw new NotImplementedException('Specifying the workspace is not yet supported.');
        }

        $this->assertLoggedIn();

<<<<<<< HEAD
        $query = 'SELECT path FROM phpcr_nodes WHERE identifier = ? AND workspace_name = ?';
        $path = $this->getConnection()->fetchColumn($query, [$uuid, $this->workspaceName]);
=======
        $query = "SELECT path FROM phpcr_nodes WHERE identifier = ? AND workspace_name = ?";
        $path = $this->getConnection()->fetchOne($query, [$uuid, $this->workspaceName]);
>>>>>>> 96fc2055
        if (!$path) {
            throw new ItemNotFoundException('no item found with uuid '.$uuid);
        }

        return $path;
    }

    /**
     * {@inheritDoc}
     */
    public function deleteNodes(array $operations): bool
    {
        $this->assertLoggedIn();

        foreach ($operations as $op) {
            $this->deleteNode($op->srcPath);
        }

        return true;
    }

    /**
     * {@inheritDoc}
     */
    public function deleteNodeImmediately($path): bool
    {
        $this->prepareSave();
        $this->deleteNode($path);
        $this->finishSave();

        return true;
    }

    /**
     * TODO instead of calling the deletes separately, we should batch the delete query
     * but careful with the caching!
     *
     * @param string $path node path to delete
     *
     * @throws ConstraintViolationException
     * @throws ItemNotFoundException
     * @throws RepositoryException
     */
    private function deleteNode($path): void
    {
        if ('/' === $path) {
            throw new ConstraintViolationException('You can not delete the root node of a repository');
        }

        if (!$this->pathExists($path)) {
            throw new ItemNotFoundException('No node found at '.$path);
        }

        $params = [$path, $path.'/%', $this->workspaceName];

        // TODO on RDBMS that support deferred FKs we could skip this step
        $query = 'SELECT id, path FROM phpcr_nodes WHERE (path = ? OR path LIKE ?) AND workspace_name = ?';
        $stmt = $this->getConnection()->executeQuery($query, $params);
        $this->referencesToDelete += array_column($stmt->fetchAllNumeric(), 1, 0);

        try {
            $query = 'DELETE FROM phpcr_nodes WHERE (path = ? OR path LIKE ?) AND workspace_name = ?';
            $this->getConnection()->executeQuery($query, $params);
            $this->cleanIdentifierCache($path);
        } catch (DBALException $e) {
            throw new RepositoryException('Unexpected exception while deleting node '.$path, $e->getCode(), $e);
        }
    }

    /**
     * Clean all identifiers under path $root.
     *
     * @param string $root Path to the root node to be cleared
     */
    private function cleanIdentifierCache(string $root): void
    {
        unset($this->nodeIdentifiers[$root]);
        foreach (array_keys($this->nodeIdentifiers) as $path) {
            if (0 === strpos($path, "$root/")) {
                unset($this->nodeIdentifiers[$path]);
            }
        }
    }

    /**
     * {@inheritDoc}
     */
    public function deleteProperties(array $operations): bool
    {
        $this->assertLoggedIn();

        foreach ($operations as $op) {
            $this->deleteProperty($op->srcPath);
        }

        return true;
    }

    /**
     * {@inheritDoc}
     */
    public function deletePropertyImmediately($path): bool
    {
        $this->prepareSave();
        $this->deleteProperty($path);
        $this->finishSave();

        return true;
    }

    /**
     * @throws ItemNotFoundException
     * @throws RepositoryException
     */
    private function deleteProperty(string $path): void
    {
        $this->assertLoggedIn();

        $nodePath = PathHelper::getParentPath($path);
        $nodeId = $this->getSystemIdForNode($nodePath);
        if (!$nodeId) {
            // no we really don't know that path
            throw new ItemNotFoundException('No item found at '.$path);
        }

        $query = 'SELECT props FROM phpcr_nodes WHERE id = ?';
        $xml = $this->getConnection()->fetchOne($query, [$nodeId]);

        $dom = new DOMDocument('1.0', 'UTF-8');
        $dom->loadXML($xml);

        $found = false;
        $propertyName = PathHelper::getNodeName($path);
        foreach ($dom->getElementsByTagNameNS('http://www.jcp.org/jcr/sv/1.0', 'property') as $propertyNode) {
            if ($propertyName == $propertyNode->getAttribute('sv:name')) {
                $found = true;
                // would be nice to have the property object to ask for type
                // but its in state deleted, would mean lots of refactoring
                if ($propertyNode->hasAttribute('sv:type')) {
                    $type = strtolower($propertyNode->getAttribute('sv:type'));
                    if (in_array($type, ['reference', 'weakreference'])) {
                        $table = $this->referenceTables['reference' === $type ? PropertyType::REFERENCE : PropertyType::WEAKREFERENCE];
                        try {
                            $query = "DELETE FROM $table WHERE source_id = ? AND source_property_name = ?";
                            $this->getConnection()->executeQuery($query, [$nodeId, $propertyName]);
                        } catch (DBALException $e) {
                            throw new RepositoryException(
                                'Unexpected exception while cleaning up deleted nodes',
                                $e->getCode(),
                                $e
                            );
                        }
                    }
                }
                $propertyNode->parentNode->removeChild($propertyNode);
                break;
            }
        }

        if (!$found) {
            throw new ItemNotFoundException("Node $nodePath has no property $propertyName");
        }

        $xml = $dom->saveXML();

        $query = 'UPDATE phpcr_nodes SET props = ? WHERE id = ?';
        $params = [$xml, $nodeId];

        try {
            $this->getConnection()->executeQuery($query, $params);
        } catch (DBALException $e) {
            throw new RepositoryException("Unexpected exception while updating properties of $path", $e->getCode(), $e);
        }
    }

    /**
     * {@inheritDoc}
     */
    public function moveNodes(array $operations): bool
    {
        /** @var $op MoveNodeOperation */
        foreach ($operations as $op) {
            $this->moveNode($op->srcPath, $op->dstPath);
        }

        return true;
    }

    /**
     * {@inheritDoc}
     */
    public function moveNodeImmediately($srcAbsPath, $dstAbspath): bool
    {
        $this->prepareSave();
        $this->moveNode($srcAbsPath, $dstAbspath);
        $this->finishSave();

        return true;
    }

    /**
     * Execute moving a single node.
     *
     * @throws PathNotFoundException
     * @throws ItemExistsException
     * @throws RepositoryException
     */
    private function moveNode($srcAbsPath, $dstAbsPath): void
    {
        $this->assertLoggedIn();
        PathHelper::assertValidAbsolutePath($srcAbsPath, false, true, $this->getNamespacePrefixes());
        PathHelper::assertValidAbsolutePath($dstAbsPath, true, true, $this->getNamespacePrefixes());

        if (!$this->pathExists($srcAbsPath)) {
            throw new PathNotFoundException("Source path '$srcAbsPath' not found");
        }

        if ($this->getSystemIdForNode($dstAbsPath)) {
            throw new ItemExistsException(
                "Cannot move '$srcAbsPath' to '$dstAbsPath' because destination node already exists."
            );
        }

        if (!$this->getSystemIdForNode(PathHelper::getParentPath($dstAbsPath))) {
            throw new PathNotFoundException("Parent of the destination path '".$dstAbsPath."' has to exist.");
        }

        $query = 'SELECT path, id FROM phpcr_nodes WHERE path LIKE ? OR path = ? AND workspace_name = ? '.$this->getConnection(
            )->getDatabasePlatform()->getForUpdateSQL();
        $stmt = $this->getConnection()->executeQuery($query, [$srcAbsPath.'/%', $srcAbsPath, $this->workspaceName]);

        /*
         * TODO: https://github.com/jackalope/jackalope-doctrine-dbal/pull/26/files#L0R1057
         * the other thing i wonder: can't you do the replacement inside sql instead of loading and then storing
         * the node? this will be extremely slow for a large set of nodes. i think you should use query builder here
         * rather than raw sql, to make it work on a maximum of platforms.
         *
         * can you try to do this please? if we don't figure out how to do it, at least fix the where criteria, and
         * we can ask the doctrine community how to do the substring operation.
         * http://stackoverflow.com/questions/8619421/correct-syntax-for-doctrine2s-query-builder-substring-helper-method
         */

        $query = 'UPDATE phpcr_nodes SET ';
        $updatePathCase = 'path = CASE ';
        $updateParentCase = 'parent = CASE ';
        $updateLocalNameCase = 'local_name = CASE ';
        $updateSortOrderCase = 'sort_order = CASE ';
        $updateDepthCase = 'depth = CASE ';

        // TODO: Find a better way to do this
        // Calculate CAST type for CASE statement
        switch ($this->getConnection()->getDatabasePlatform()->getName()) {
            case 'pgsql':
                $intType = 'integer';
                break;
            case 'mysql':
                $intType = 'unsigned';
                break;
            default:
                $intType = 'integer';
        }

        $i = 0;
        $values = $ids = [];
        $srcAbsPathPattern = '/^'.preg_quote($srcAbsPath, '/').'/';
        while ($row = $stmt->fetchAssociative()) {
            $values['id'.$i] = $row['id'];
            $values['path'.$i] = preg_replace($srcAbsPathPattern, $dstAbsPath, $row['path'], 1);
            $values['parent'.$i] = PathHelper::getParentPath($values['path'.$i]);
            $values['depth'.$i] = PathHelper::getPathDepth($values['path'.$i]);

            $updatePathCase .= "WHEN id = :id$i THEN :path$i ";
            $updateParentCase .= "WHEN id = :id$i THEN :parent$i ";
            $updateDepthCase .= "WHEN id = :id$i THEN CAST(:depth$i AS $intType) ";

            if ($srcAbsPath === $row['path']) {
                [, $localName] = $this->getJcrName($values['path'.$i]);
                $values['localname'.$i] = $localName;

                $updateLocalNameCase .= "WHEN id = :id$i THEN :localname$i ";
                $updateSortOrderCase .= "WHEN id = :id$i THEN (SELECT * FROM ( SELECT MAX(x.sort_order) + 1 FROM phpcr_nodes x WHERE x.parent = :parent$i) y) ";
            }

            $ids[] = $row['id'];

            ++$i;
        }

        if (!$i) {
            return;
        }

        $ids = implode(',', $ids);

        $updateLocalNameCase .= 'ELSE local_name END, ';
        $updateSortOrderCase .= 'ELSE sort_order END ';

        $query .= $updatePathCase.'END, '.$updateParentCase.'END, '.$updateDepthCase.'END, '.$updateLocalNameCase.$updateSortOrderCase;
        $query .= "WHERE id IN ($ids)";

        try {
            $this->getConnection()->executeStatement($query, $values);
        } catch (DBALException $e) {
            throw new RepositoryException(
                "Unexpected exception while moving node from $srcAbsPath to $dstAbsPath",
                $e->getCode(),
                $e
            );
        }

        $this->cleanIdentifierCache($srcAbsPath);
    }

    /**
     * {@inheritDoc}
     *
     * @throws RepositoryException
     */
    public function reorderChildren(Node $node): bool
    {
        $this->assertLoggedIn();

        $values['absPath'] = $node->getPath();
        $sql = "UPDATE phpcr_nodes SET sort_order = CASE CONCAT(
          namespace,
          (CASE namespace WHEN '' THEN '' ELSE ':' END),
          local_name
        )";

        $i = 0;

        foreach ($node->getNodeNames() as $name) {
            $values['name'.$i] = implode(':', array_filter($this->getJcrName($name)));
            $values['order'.$i] = $i; // use our counter to avoid gaps
            $sql .= " WHEN :name$i THEN :order$i";
            ++$i;
        }

        $sql .= ' ELSE sort_order END WHERE parent = :absPath';

        try {
            $this->getConnection()->executeStatement($sql, $values);
        } catch (DBALException $e) {
            throw new RepositoryException('Unexpected exception while reordering nodes', $e->getCode(), $e);
        }

        return true;
    }

    /**
     * Return the node processor for processing nodes according to their node types.
     */
    private function getNodeProcessor(): NodeProcessor
    {
        if (isset($this->nodeProcessor)) {
            return $this->nodeProcessor;
        }

        $this->nodeProcessor = new NodeProcessor(
            $this->credentials->getUserID(),
            $this->getNamespacesObject(),
            $this->getAutoLastModified()
        );

        return $this->nodeProcessor;
    }

    /**
     * {@inheritDoc}
     */
    public function storeNodes(array $operations): void
    {
        $this->assertLoggedIn();

        $additionalAddOperations = [];

        foreach ($operations as $operation) {
            if ($operation->node->isDeleted()) {
                $properties = $operation->node->getPropertiesForStoreDeletedNode();
            } else {
                $additionalAddOperations = array_merge(
                    $additionalAddOperations,
                    $this->getNodeProcessor()->process($operation->node)
                );
                $properties = $operation->node->getProperties();
            }
            $this->storeNode($operation->srcPath, $properties);
        }

        if (!empty($additionalAddOperations)) {
            $this->storeNodes($additionalAddOperations);
        }
    }

    /**
     * Make sure we have a uuid and a primaryType, then sync data into the database.
     *
     * @param Property[] $properties
     *
     * @throws RepositoryException if not logged in
     */
    private function storeNode(string $path, $properties): bool
    {
        $nodeIdentifier = $this->getIdentifier($path, $properties);
        $type = isset($properties['jcr:primaryType']) ? $properties['jcr:primaryType']->getValue() : 'nt:unstructured';

        $this->syncNode($nodeIdentifier, $path, $type, true, $properties);

        return true;
    }

    /**
     * Determine a UUID for the node at this path with these properties.
     *
     * @param Property[] $properties
     *
     * @return string a unique id
     */
    private function getIdentifier(string $path, $properties): string
    {
        if (isset($this->nodeIdentifiers[$path])) {
            return $this->nodeIdentifiers[$path];
        }

        if (isset($properties['jcr:uuid'])) {
            return $properties['jcr:uuid']->getValue();
        }

        // we always generate a uuid, even for non-referenceable nodes that have no automatic uuid
        return $this->generateUuid();
    }

    /**
     * {@inheritDoc}
     */
    public function getNodeTypes($nodeTypes = []): array
    {
        $standardTypes = StandardNodeTypes::getNodeTypeData();

        $userTypes = $this->fetchUserNodeTypes();

        if ($nodeTypes) {
            $nodeTypes = array_flip($nodeTypes);

            return array_values(
                array_intersect_key($standardTypes, $nodeTypes) + array_intersect_key($userTypes, $nodeTypes)
            );
        }

        return array_values($standardTypes + $userTypes);
    }

    /**
     * Fetch a user-defined node-type definition.
     */
    protected function fetchUserNodeTypes(): array
    {
        $result = [];

        $query = '
SELECT
phpcr_type_nodes.name AS node_name, phpcr_type_nodes.is_abstract AS node_abstract,
phpcr_type_nodes.is_mixin AS node_mixin, phpcr_type_nodes.queryable AS node_queryable,
phpcr_type_nodes.orderable_child_nodes AS node_has_orderable_child_nodes,
phpcr_type_nodes.primary_item AS node_primary_item_name, phpcr_type_nodes.supertypes AS declared_super_type_names,
phpcr_type_props.name AS property_name, phpcr_type_props.auto_created AS property_auto_created,
phpcr_type_props.mandatory AS property_mandatory, phpcr_type_props.protected AS property_protected,
phpcr_type_props.on_parent_version AS property_on_parent_version,
phpcr_type_props.required_type AS property_required_type, phpcr_type_props.multiple AS property_multiple,
phpcr_type_props.fulltext_searchable AS property_fulltext_searchable,
phpcr_type_props.query_orderable AS property_query_orderable, phpcr_type_props.default_value as property_default_value,
phpcr_type_childs.name AS child_name, phpcr_type_childs.auto_created AS child_auto_created,
phpcr_type_childs.mandatory AS child_mandatory, phpcr_type_childs.protected AS child_protected,
phpcr_type_childs.on_parent_version AS child_on_parent_version, phpcr_type_childs.default_type AS child_default_type,
phpcr_type_childs.primary_types AS child_primary_types
FROM
phpcr_type_nodes
LEFT JOIN
phpcr_type_props ON phpcr_type_nodes.node_type_id = phpcr_type_props.node_type_id
LEFT JOIN
phpcr_type_childs ON phpcr_type_nodes.node_type_id = phpcr_type_childs.node_type_id
';

        if (!isset($this->dbalVersion)) {
            $this->determineDbalVersion();
        }
        $statement = $this->getConnection()->prepare($query);

        $stmtResult = self::DBAL3 === $this->dbalVersion ? $statement->executeQuery() : $statement->execute();
        $stmtResult = is_bool($stmtResult) ? $statement : $stmtResult;

        while ($row = $stmtResult->fetchAssociative()) {
            $nodeName = $row['node_name'];

            if (!isset($result[$nodeName])) {
                $result[$nodeName] = [
                    'name' => $nodeName,
                    'isAbstract' => (bool) $row['node_abstract'],
                    'isMixin' => (bool) $row['node_mixin'],
                    'isQueryable' => (bool) $row['node_queryable'],
                    'hasOrderableChildNodes' => (bool) $row['node_has_orderable_child_nodes'],
                    'primaryItemName' => $row['node_primary_item_name'],
                    'declaredSuperTypeNames' => array_filter(explode(' ', $row['declared_super_type_names'])),
                    'declaredPropertyDefinitions' => [],
                    'declaredNodeDefinitions' => [],
                ];
            }

            if (($propertyName = $row['property_name']) !== null) {
                $result[$nodeName]['declaredPropertyDefinitions'][] = [
                    'declaringNodeType' => $nodeName,
                    'name' => $propertyName,
                    'isAutoCreated' => (bool) $row['property_auto_created'],
                    'isMandatory' => (bool) $row['property_mandatory'],
                    'isProtected' => (bool) $row['property_protected'],
                    'onParentVersion' => (bool) $row['property_on_parent_version'],
                    'requiredType' => (int) $row['property_required_type'],
                    'multiple' => (bool) $row['property_multiple'],
                    'isFulltextSearchable' => (bool) $row['property_fulltext_searchable'],
                    'isQueryOrderable' => (bool) $row['property_query_orderable'],
                    'queryOperators' => [
                        QOM::JCR_OPERATOR_EQUAL_TO,
                        QOM::JCR_OPERATOR_NOT_EQUAL_TO,
                        QOM::JCR_OPERATOR_GREATER_THAN,
                        QOM::JCR_OPERATOR_GREATER_THAN_OR_EQUAL_TO,
                        QOM::JCR_OPERATOR_LESS_THAN,
                        QOM::JCR_OPERATOR_LESS_THAN_OR_EQUAL_TO,
                        QOM::JCR_OPERATOR_LIKE,
                    ],
                    'defaultValues' => [$row['property_default_value']],
                ];
            }

            if (($childName = $row['child_name']) !== null) {
                $result[$nodeName]['declaredNodeDefinitions'][] = [
                    'declaringNodeType' => $nodeName,
                    'name' => $childName,
                    'isAutoCreated' => (bool) $row['child_auto_created'],
                    'isMandatory' => (bool) $row['child_mandatory'],
                    'isProtected' => (bool) $row['child_protected'],
                    'onParentVersion' => (bool) $row['child_on_parent_version'],
                    'allowsSameNameSiblings' => false,
                    'defaultPrimaryTypeName' => $row['child_default_type'],
                    'requiredPrimaryTypeNames' => array_filter(explode(' ', $row['child_primary_types'])),
                ];
            }
        }

        return $result;
    }

    /**
     * {@inheritDoc}
     */
    public function registerNodeTypes($types, $allowUpdate): bool
    {
        $builtinTypes = StandardNodeTypes::getNodeTypeData();

        /* @var $type NodeTypeDefinition */
        foreach ($types as $type) {
            if (isset($builtinTypes[$type->getName()])) {
                throw new RepositoryException(sprintf('%s: can\'t reregister built-in node type.', $type->getName()));
            }

            $nodeTypeName = $type->getName();

            $query = 'SELECT * FROM phpcr_type_nodes WHERE name = ?';
            $result = $this->getConnection()->fetchOne($query, [$nodeTypeName]);

            $data = [
                'name' => $nodeTypeName,
                'supertypes' => implode(' ', $type->getDeclaredSuperTypeNames()),
                'is_abstract' => $type->isAbstract() ? 1 : 0,
                'is_mixin' => $type->isMixin() ? 1 : 0,
                'queryable' => $type->isQueryable() ? 1 : 0,
                'orderable_child_nodes' => $type->hasOrderableChildNodes() ? 1 : 0,
                'primary_item' => $type->getPrimaryItemName(),
            ];

            if ($result) {
                if (!$allowUpdate) {
                    throw new NodeTypeExistsException("Could not register node type with the name '$nodeTypeName'.");
                }

                $this->getConnection()->update('phpcr_type_nodes', $data, ['node_type_id' => $result]);
                $this->getConnection()->delete('phpcr_type_props', ['node_type_id' => $result]);
                $this->getConnection()->delete('phpcr_type_childs', ['node_type_id' => $result]);

                $nodeTypeId = $result;
            } else {
                $this->getConnection()->insert('phpcr_type_nodes', $data);

                $nodeTypeId = $this->getConnection()->lastInsertId($this->sequenceTypeName);
            }

            if ($propDefs = $type->getDeclaredPropertyDefinitions()) {
                foreach ($propDefs as $propertyDef) {
                    /* @var $propertyDef PropertyDefinitionInterface */
                    $this->getConnection()->insert(
                        'phpcr_type_props',
                        [
                            'node_type_id' => $nodeTypeId,
                            'name' => $propertyDef->getName(),
                            'protected' => $propertyDef->isProtected() ? 1 : 0,
                            'mandatory' => $propertyDef->isMandatory() ? 1 : 0,
                            'auto_created' => $propertyDef->isAutoCreated() ? 1 : 0,
                            'on_parent_version' => $propertyDef->getOnParentVersion(),
                            'multiple' => $propertyDef->isMultiple() ? 1 : 0,
                            'fulltext_searchable' => $propertyDef->isFullTextSearchable() ? 1 : 0,
                            'query_orderable' => $propertyDef->isQueryOrderable() ? 1 : 0,
                            'required_type' => $propertyDef->getRequiredType(),
                            'query_operators' => 0, // transform to bitmask
                            'default_value' => $propertyDef->getDefaultValues() ? current(
                                $propertyDef->getDefaultValues()
                            ) : null,
                        ]
                    );
                }
            }

            if ($childDefs = $type->getDeclaredChildNodeDefinitions()) {
                foreach ($childDefs as $childDef) {
                    /* @var $childDef NodeDefinitionInterface */
                    $this->getConnection()->insert(
                        'phpcr_type_childs',
                        [
                            'node_type_id' => $nodeTypeId,
                            'name' => $childDef->getName(),
                            'protected' => $childDef->isProtected() ? 1 : 0,
                            'mandatory' => $childDef->isMandatory() ? 1 : 0,
                            'auto_created' => $childDef->isAutoCreated() ? 1 : 0,
                            'on_parent_version' => $childDef->getOnParentVersion(),
                            'primary_types' => implode(' ', $childDef->getRequiredPrimaryTypeNames() ?: []),
                            'default_type' => $childDef->getDefaultPrimaryTypeName(),
                        ]
                    );
                }
            }
        }

        return true;
    }

    /**
     * {@inheritDoc}
     */
    public function setNodeTypeManager($nodeTypeManager): void
    {
        $this->nodeTypeManager = $nodeTypeManager;
    }

    /**
     * {@inheritDoc}
     */
    public function cloneFrom($srcWorkspace, $srcAbsPath, $destAbsPath, $removeExisting)
    {
        throw new NotImplementedException('Cloning nodes is not implemented yet');
    }

    /**
     * {@inheritDoc}
     */
    public function updateNode(Node $node, $srcWorkspace)
    {
        throw new NotImplementedException('Updating nodes is not implemented yet');
    }

    /**
     * {@inheritDoc}
     *
     * @throws RepositoryException when no binary data found
     */
    public function getBinaryStream($path)
    {
        $this->assertLoggedIn();

        $nodePath = PathHelper::getParentPath($path);
        $nodeId = $this->getSystemIdForNode($nodePath);
        $propertyName = PathHelper::getNodeName($path);

        $data = $this->getConnection()->fetchAllAssociative(
            'SELECT data, idx FROM phpcr_binarydata WHERE node_id = ? AND property_name = ? AND workspace_name = ?',
            [$nodeId, $propertyName, $this->workspaceName]
        );

        if (0 === count($data)) {
            throw new RepositoryException('No binary data found in stream');
        }

        $streams = [];
        foreach ($data as $row) {
            if (is_resource($row['data'])) {
                $stream = $row['data'];
            } else {
                $stream = fopen('php://memory', 'rwb+');
                fwrite($stream, $row['data']);
                rewind($stream);
            }

            $streams[] = $stream;
        }

        if (1 === count($data)) {
            // we don't know if this is a multivalue property or not.
            // TODO we should have something more efficient to know this. a flag in the database?

            // TODO use self::getProperty()->isMultiple() once implemented
            $node = $this->getNode($nodePath);
            if (!is_array($node->{':'.$propertyName})) {
                return reset($streams);
            }
        }

        return $streams;
    }

    /**
     * {@inheritDoc}
     */
    public function getProperty($path)
    {
        throw new NotImplementedException('Getting properties by path is not implemented yet');
    }

    /**
     * {@inheritDoc}
     *
     * @throws InvalidQueryException
     */
    public function query(Query $query)
    {
        $this->assertLoggedIn();

        if (!$query instanceof QueryObjectModelInterface) {
            $parser = new Sql2ToQomQueryConverter($this->factory->get(QueryObjectModelFactory::class));
            try {
                $qom = $parser->parse($query->getStatement());
                $qom->setLimit($query->getLimit());
                $qom->setOffset($query->getOffset());
            } catch (Exception $e) {
                throw new InvalidQueryException('Invalid query: '.$query->getStatement(), null, $e);
            }
        } else {
            $qom = $query;
        }

        $qomWalker = new QOMWalker($this->nodeTypeManager, $this->getConnection(), $this->getNamespaces());
        [$selectors, $selectorAliases, $sql] = $qomWalker->walkQOMQuery($qom);

        $primarySource = reset($selectors);
        $primaryType = $primarySource->getSelectorName() ?: $primarySource->getNodeTypeName();
        $statement = $this->getConnection()->executeQuery($sql, [$this->workspaceName]);

        $results = $properties = $standardColumns = [];
        while ($row = $statement->fetchAssociative()) {
            $result = [];

            /** @var SelectorInterface $selector */
            foreach ($selectors as $selector) {
                $selectorName = $selector->getSelectorName() ?: $selector->getNodeTypeName();
                $columnPrefix = isset($selectorAliases[$selectorName]) ? $selectorAliases[$selectorName].'_' : $selectorAliases[''].'_';

                if ($primaryType === $selector->getNodeTypeName()) {
                    $result[] = [
                        'dcr:name' => 'jcr:path',
                        'dcr:value' => $row[$columnPrefix.'path'],
                        'dcr:selectorName' => $selectorName,
                    ];
                }

                $result[] = [
                    'dcr:name' => 'jcr:path',
                    'dcr:value' => $row[$columnPrefix.'path'],
                    'dcr:selectorName' => $selectorName,
                ];
                $result[] = ['dcr:name' => 'jcr:score', 'dcr:value' => 0, 'dcr:selectorName' => $selectorName];
                if (0 === count($qom->getColumns())) {
                    $selectorPrefix = null !== $selector->getSelectorName() ? $selectorName.'.' : '';
                    $result[] = [
                        'dcr:name' => $selectorPrefix.'jcr:primaryType',
                        'dcr:value' => $primaryType,
                        'dcr:selectorName' => $selectorName,
                    ];
                }

                if (isset($row[$columnPrefix.'props'])) {
                    $propertyNames = [];
                    $columns = $qom->getColumns();

                    // Always populate jcr:created and jcr:createdBy if a wildcard selector is used.
                    // This emulates the behavior of Jackrabbit
                    if (0 === count($columns)) {
                        $propertyNames = ['jcr:created', 'jcr:createdBy'];
                    }

                    foreach ($columns as $column) {
                        if (!$column->getSelectorName() || $column->getSelectorName() == $selectorName) {
                            $propertyNames[] = $column->getPropertyName();
                        }
                    }

                    $properties[$selectorName] = (array) $this->xmlToColumns(
                        $row[$columnPrefix.'props'],
                        $propertyNames
                    );
                } else {
                    $properties[$selectorName] = [];
                }

                // TODO: add other default columns that Jackrabbit provides to provide a more consistent behavior
                if (isset($properties[$selectorName]['jcr:createdBy'])) {
                    $standardColumns[$selectorName]['jcr:createdBy'] = $properties[$selectorName]['jcr:createdBy'];
                }

                if (isset($properties[$selectorName]['jcr:created'])) {
                    $standardColumns[$selectorName]['jcr:created'] = $properties[$selectorName]['jcr:created'];
                }
            }

            $reservedNames = ['jcr:path', 'jcr:score'];

            foreach ($qom->getColumns() as $column) {
                $selectorName = $column->getSelectorName();
                $columnName = $column->getPropertyName();
                $columnPrefix = isset($selectorAliases[$selectorName]) ? $selectorAliases[$selectorName].'_' : $selectorAliases[''].'_';

                if (in_array($column->getColumnName(), $reservedNames)) {
                    throw new InvalidQueryException(
                        sprintf(
                            'Cannot reserved name "%s". Reserved names are "%s"',
                            $column->getColumnName(),
                            implode('", "', $reservedNames)
                        )
                    );
                }

                $dcrValue = 'jcr:uuid' === $columnName ? $row[$columnPrefix.'identifier'] : (isset($properties[$selectorName][$columnName]) ? $properties[$selectorName][$columnName] : '');

                if (isset($standardColumns[$selectorName][$columnName])) {
                    unset($standardColumns[$selectorName][$columnName]);
                }

                $result[] = [
                    'dcr:name' => $column->getColumnName(
                    ) === $columnName && isset($properties[$selectorName][$columnName]) ? $selectorName.'.'.$columnName : $column->getColumnName(
                    ),
                    'dcr:value' => $dcrValue,
                    'dcr:selectorName' => $selectorName ?: $primaryType,
                ];
            }

            foreach ($standardColumns as $selectorName => $columns) {
                foreach ($columns as $columnName => $value) {
                    $result[] = [
                        'dcr:name' => $primaryType.'.'.$columnName,
                        'dcr:value' => $value,
                        'dcr:selectorName' => $selectorName,
                    ];
                }
            }

            $results[] = $result;
        }

        return $results;
    }

    /**
     * {@inheritDoc}
     */
    public function getSupportedQueryLanguages(): array
    {
        return [
            QueryInterface::JCR_SQL2,
            QueryInterface::JCR_JQOM,
            QueryInterface::SQL,
        ];
    }

    /**
     * We need to create an in memory backup when we are inside a transaction
     * so that we can efficiently restore the original state in the namespaces
     * property in case of a rollback.
     *
     * This method also ensures that namespaces are loaded to begin with.
     */
    private function ensureNamespacesBackup(): void
    {
        if (!$this->namespaces instanceof \ArrayObject) {
            $this->getNamespacesObject();
        }

        if (!$this->inTransaction) {
            return;
        }

        if (null === $this->originalNamespaces) {
            $this->originalNamespaces = $this->namespaces->getArrayCopy();
        }
    }

    /**
     * {@inheritDoc}
     *
     * @throws NamespaceException
     */
    public function registerNamespace($prefix, $uri): void
    {
        if (isset($this->namespaces[$prefix])) {
            if ($this->namespaces[$prefix] === $uri) {
                return;
            }

            if (isset($this->coreNamespaces[$prefix])) {
                throw new NamespaceException(
                    "Cannot overwrite JCR core namespace prefix '$prefix' to a new uri '$uri'."
                );
            }
        }

        $this->ensureNamespacesBackup();

        $this->getConnection()->delete('phpcr_namespaces', ['prefix' => $prefix]);
        $this->getConnection()->delete('phpcr_namespaces', ['uri' => $uri]);

        $this->getConnection()->insert(
            'phpcr_namespaces',
            [
                'prefix' => $prefix,
                'uri' => $uri,
            ]
        );

        if (!empty($this->namespaces)) {
            $this->namespaces[$prefix] = $uri;
        }
    }

    /**
     * {@inheritDoc}
     */
    public function unregisterNamespace($prefix): void
    {
        if (isset($this->coreNamespaces[$prefix])) {
            throw new NamespaceException("Cannot unregister JCR core namespace prefix '$prefix'.");
        }

        $this->ensureNamespacesBackup();

        $this->getConnection()->delete('phpcr_namespaces', ['prefix' => $prefix]);

        if (!empty($this->namespaces)) {
            unset($this->namespaces[$prefix]);
        }
    }

    /**
     * {@inheritDoc}
     */
    public function getReferences($path, $name = null): array
    {
        return $this->getNodeReferences($path, $name, false);
    }

    /**
     * {@inheritDoc}
     */
    public function getWeakReferences($path, $name = null): array
    {
        return $this->getNodeReferences($path, $name, true);
    }

    /**
     * @param string      $path          the path for which we need the references
     * @param string|null $name          the name of the referencing properties or null for all
     * @param bool        $weakReference whether to get weak or strong references
     *
     * @return array list of paths to nodes that reference $path
     */
    private function getNodeReferences(string $path, string $name = null, bool $weakReference = false): array
    {
        $targetId = $this->getSystemIdForNode($path);

        if (false === $targetId) {
            return [];
        }

        $params = [$targetId];

        $table = $weakReference ? $this->referenceTables[PropertyType::WEAKREFERENCE] : $this->referenceTables[PropertyType::REFERENCE];
        $query = "SELECT CONCAT(n.path, '/', r.source_property_name) FROM phpcr_nodes n
               INNER JOIN $table r ON n.id = r.source_id
               WHERE r.target_id = ?";
        if (null !== $name) {
            $query .= ' AND source_property_name = ?';
            $params[] = $name;
        }

        $stmt = $this->getConnection()->executeQuery($query, $params);

        return array_column($stmt->fetchAllNumeric(), 0);
    }

    /**
     * {@inheritDoc}
     *
     * @return ?string Transaction token if available
     */
    public function beginTransaction(): ?string
    {
        if ($this->inTransaction) {
            throw new RepositoryException('Begin transaction failed: transaction already open');
        }

        $this->assertLoggedIn();

        try {
            $this->getConnection()->beginTransaction();
            $this->inTransaction = true;
        } catch (Exception $e) {
            throw new RepositoryException('Begin transaction failed: '.$e->getMessage());
        }

        return null;
    }

    /**
     * {@inheritDoc}
     *
     * @throws RepositoryException
     */
    public function commitTransaction(): void
    {
        if (!$this->inTransaction) {
            throw new RepositoryException('Commit transaction failed: no transaction open');
        }

        $this->assertLoggedIn();

        try {
            $this->inTransaction = false;

            $this->getConnection()->commit();

            if ($this->originalNamespaces) {
                // now that the transaction is committed, reset the cache of the stored namespaces.
                $this->originalNamespaces = null;
            }
        } catch (Exception $e) {
            throw new RepositoryException('Commit transaction failed: '.$e->getMessage());
        }
    }

    /**
     * {@inheritDoc}
     *
     * @throws RepositoryException
     */
    public function rollbackTransaction(): void
    {
        if (!$this->inTransaction) {
            throw new RepositoryException('Rollback transaction failed: no transaction open');
        }

        $this->assertLoggedIn();

        try {
            $this->inTransaction = false;

            $this->getConnection()->rollBack();

            if ($this->originalNamespaces) {
                // reset namespaces
                $this->setNamespaces($this->originalNamespaces);
                $this->originalNamespaces = null;
            }
        } catch (Exception $e) {
            throw new RepositoryException('Rollback transaction failed: '.$e->getMessage(), 0, $e);
        }
    }

    /**
     * Sets the default transaction timeout.
     *
     * @param int $seconds The value of the timeout in seconds
     */
    public function setTransactionTimeout($seconds): void
    {
        $this->assertLoggedIn();

        throw new NotImplementedException('Setting a transaction timeout is not yet implemented');
    }

    /**
     * {@inheritDoc}
     */
    public function prepareSave(): void
    {
        $this->getConnection()->beginTransaction();
    }

    /**
     * {@inheritDoc}
     */
    public function finishSave(): void
    {
        $this->syncReferences($this->referencesToUpdate);
        $this->referencesToUpdate = $this->referencesToDelete = [];
        $this->getConnection()->commit();
    }

    /**
     * {@inheritDoc}
     */
    public function rollbackSave(): void
    {
        $this->referencesToUpdate = $this->referencesToDelete = [];
        $this->getConnection()->rollBack();
    }

    /**
     * @param Node $node the node to update
     */
    public function updateProperties(Node $node): bool
    {
        $this->assertLoggedIn();
        // we can ignore the operations returned, there will be no additions because of property updates
        $this->getNodeProcessor()->process($node);

        $this->syncNode(
            $node->getIdentifier(),
            $node->getPath(),
            $node->getPrimaryNodeType()->getName(),
            false,
            $node->getProperties()
        );

        return true;
    }

    /**
     * Initialize the dbal connection lazily.
     */
    private function initConnection(): void
    {
        if ($this->connectionInitialized && $this->conn->isConnected()) {
            return;
        }

        $platform = $this->conn->getDatabasePlatform();
        if ($platform instanceof PostgreSQL94Platform || $platform instanceof PostgreSqlPlatform) {
            $this->sequenceNodeName = 'phpcr_nodes_id_seq';
            $this->sequenceTypeName = 'phpcr_type_nodes_node_type_id_seq';
        }

        // @TODO: move to "SqlitePlatform" and rename to "registerExtraFunctions"?
        if ($this->conn->getDatabasePlatform() instanceof SqlitePlatform) {
            $connection = $this->conn->getWrappedConnection();
            if ($connection instanceof PDOConnection && !$connection instanceof PDO) {
                $connection = $connection->getWrappedConnection();
            }

            $this->registerSqliteFunctions($connection);
        }

        $this->connectionInitialized = true;
    }

    private function determineDbalVersion(): void
    {
        $this->dbalVersion = method_exists(Statement::class, 'executeQuery') ? self::DBAL3 : self::DBAL2;
    }
}<|MERGE_RESOLUTION|>--- conflicted
+++ resolved
@@ -1534,13 +1534,8 @@
 
         $this->assertLoggedIn();
 
-<<<<<<< HEAD
         $query = 'SELECT path FROM phpcr_nodes WHERE identifier = ? AND workspace_name = ?';
-        $path = $this->getConnection()->fetchColumn($query, [$uuid, $this->workspaceName]);
-=======
-        $query = "SELECT path FROM phpcr_nodes WHERE identifier = ? AND workspace_name = ?";
         $path = $this->getConnection()->fetchOne($query, [$uuid, $this->workspaceName]);
->>>>>>> 96fc2055
         if (!$path) {
             throw new ItemNotFoundException('no item found with uuid '.$uuid);
         }

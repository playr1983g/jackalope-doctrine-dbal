--- conflicted
+++ resolved
@@ -558,7 +558,7 @@
     {
         $types = array(Connection::PARAM_INT_ARRAY);
         if ($this->conn->getDatabasePlatform() instanceof SqlitePlatform) {
-            foreach (array_chunk($params, 999) as $chunk) {
+            foreach (array_chunk($params, self::SQLITE_MAXIMUM_IN_PARAM_COUNT) as $chunk) {
                 $this->conn->executeUpdate($query, array($chunk), $types);
             }
         } else {
@@ -845,19 +845,7 @@
             try {
                 foreach ($this->referenceTables as $table) {
                     $query = "DELETE FROM $table WHERE source_id IN (?)";
-<<<<<<< HEAD
-                    $params = array_keys($toUpdate);
-
-                    if ($this->getConnection()->getDatabasePlatform() instanceof SqlitePlatform) {
-                        foreach (array_chunk($params, self::SQLITE_MAXIMUM_IN_PARAM_COUNT) as $chunk) {
-                            $this->getConnection()->executeUpdate($query, array($chunk), array(Connection::PARAM_INT_ARRAY));
-                        }
-                    } else {
-                        $this->getConnection()->executeUpdate($query, array($params), array(Connection::PARAM_INT_ARRAY));
-                    }
-=======
                     $this->executeChunkedUpdate($query, array_keys($toUpdate));
->>>>>>> d5eb6d66
                 }
             } catch (DBALException $e) {
                 throw new RepositoryException('Unexpected exception while cleaning up after saving', $e->getCode(), $e);
@@ -906,17 +894,7 @@
             // remove all PropertyType::REFERENCE with a source_id on a deleted node
             try {
                 $query = "DELETE FROM phpcr_nodes_references WHERE source_id IN (?)";
-<<<<<<< HEAD
-                if ($this->getConnection()->getDatabasePlatform() instanceof SqlitePlatform) {
-                    foreach (array_chunk($params, self::SQLITE_MAXIMUM_IN_PARAM_COUNT) as $chunk) {
-                        $this->getConnection()->executeUpdate($query, array($chunk), array(Connection::PARAM_INT_ARRAY));
-                    }
-                } else {
-                    $this->getConnection()->executeUpdate($query, array($params), array(Connection::PARAM_INT_ARRAY));
-                }
-=======
                 $this->executeChunkedUpdate($query, $params);
->>>>>>> d5eb6d66
             } catch (DBALException $e) {
                 throw new RepositoryException('Unexpected exception while cleaning up deleted nodes', $e->getCode(), $e);
             }
@@ -955,17 +933,7 @@
             try {
                 foreach ($this->referenceTables as $table) {
                     $query = "DELETE FROM $table WHERE target_id IN (?)";
-<<<<<<< HEAD
-                    if ($this->getConnection()->getDatabasePlatform() instanceof SqlitePlatform) {
-                        foreach (array_chunk($params, self::SQLITE_MAXIMUM_IN_PARAM_COUNT) as $chunk) {
-                            $this->getConnection()->executeUpdate($query, array($chunk), array(Connection::PARAM_INT_ARRAY));
-                        }
-                    } else {
-                        $this->getConnection()->executeUpdate($query, array($params), array(Connection::PARAM_INT_ARRAY));
-                    }
-=======
                     $this->executeChunkedUpdate($query, $params);
->>>>>>> d5eb6d66
                 }
             } catch (DBALException $e) {
                 throw new RepositoryException('Unexpected exception while cleaning up deleted nodes', $e->getCode(), $e);

--- conflicted
+++ resolved
@@ -42,7 +42,6 @@
         } else {
             $this->requiredPrimaryTypeNames[] = self::DEFAULT_PRIMARY_NODE;
         }
-<<<<<<< HEAD
     }
 
     protected function fromArray(array $data)
@@ -52,8 +51,6 @@
         $this->defaultPrimaryTypeName = isset($data['defaultPrimaryTypeName']) ? $data['defaultPrimaryTypeName'] : null;
         $this->requiredPrimaryTypeNames = (isset($data['requiredPrimaryTypeNames']) && count($data['requiredPrimaryTypeNames']))
                 ? $data['requiredPrimaryTypeNames'] : array(self::DEFAULT_PRIMARY_NODE);
-=======
->>>>>>> 79ae375e
     }
 
     /**

--- conflicted
+++ resolved
@@ -31,13 +31,8 @@
      * @throws RepositoryException if an error occurs.
      * @api
      */
-<<<<<<< HEAD
-    public function bindValue($varName, PHPCR_ValueInterface $value) {
-        throw PHPCR_RepositoryException('Not Implemented...');
-=======
     public function bindValue($varName, \PHPCR_ValueInterface $value) {
         throw new \PHPCR_RepositoryException('Not Implemented...');
->>>>>>> 8fe7703a
     }
 
     /**
@@ -49,11 +44,7 @@
      * @api
      */
     public function execute() {
-<<<<<<< HEAD
-        throw PHPCR_RepositoryException('Not Implemented...');
-=======
         throw new \PHPCR_RepositoryException('Not Implemented...');
->>>>>>> 8fe7703a
     }
 
     /**
@@ -65,11 +56,7 @@
      * @api
      */
     public function getBindVariableNames() {
-<<<<<<< HEAD
-        throw PHPCR_RepositoryException('Not Implemented...');
-=======
         throw new \PHPCR_RepositoryException('Not Implemented...');
->>>>>>> 8fe7703a
     }
 
     /**
@@ -80,11 +67,7 @@
      * @api
      */
     public function setLimit($limit) {
-<<<<<<< HEAD
-        throw PHPCR_RepositoryException('Not Implemented...');
-=======
         throw new \PHPCR_RepositoryException('Not Implemented...');
->>>>>>> 8fe7703a
     }
 
     /**
@@ -95,11 +78,7 @@
      * @api
      */
     public function setOffset($offset) {
-<<<<<<< HEAD
-        throw PHPCR_RepositoryException('Not Implemented...');
-=======
         throw new \PHPCR_RepositoryException('Not Implemented...');
->>>>>>> 8fe7703a
     }
 
     /**

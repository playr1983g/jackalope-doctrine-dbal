<?php
namespace jackalope;

/**
 * The Session object provides read and (if implemented) write access to the
 * content of a particular workspace in the repository.
 *
 * The Session object is returned by Repository.login(). It encapsulates both
 * the authorization settings of a particular user (as specified by the passed
 * Credentials) and a binding to the workspace specified by the workspaceName
 * passed on login.
 *
 * Each Session object is associated one-to-one with a Workspace object. The
 * Workspace object represents a "view" of an actual repository workspace
 * entity as seen through the authorization settings of its associated Session.
 */
class Session implements \PHPCR_SessionInterface {
    protected $repository;
    protected $workspace;
    protected $objectManager;
    protected $credentials;
    protected $logout = false;

    /** creates the corresponding workspace */
    public function __construct(Repository $repository, $workspaceName, \PHPCR_SimpleCredentials $credentials, TransportInterface $transport) {
        $this->repository = $repository;
        $this->objectManager = Factory::get('ObjectManager', array($transport, $this));
        $this->workspace = Factory::get('Workspace', array($this, $this->objectManager, $workspaceName));
        $this->credentials = $credentials;
    }
    /**
     * Returns the Repository object through which this session was acquired.
     *
     * @return PHPCR_RepositoryInterface a Repository object.
     * @api
     */
    public function getRepository() {
        return $this->repository;
    }

    /**
     * Gets the user ID associated with this Session. How the user ID is set is
     * up to the implementation, it may be a string passed in as part of the
     * credentials or it may be a string acquired in some other way. This method
     * is free to return an "anonymous user ID" or null.
     *
     * @return string The user id associated with this Session.
     * @api
     */
    public function getUserID() {
        return $this->credentials->getUserID(); //TODO: what if its not simple credentials? what about anonymous login?
    }

    /**
     * Returns the names of the attributes set in this session as a result of
     * the Credentials that were used to acquire it. Not all Credentials
     * implementations will contain attributes (though, for example,
     * SimpleCredentials does allow for them). This method returns an empty
     * array if the Credentials instance did not provide attributes.
     *
     * @return array A string array containing the names of all attributes passed in the credentials used to acquire this session.
     * @api
     */
    public function getAttributeNames() {
        return $this->credentials->getAttributeNames();
    }

    /**
     * Returns the value of the named attribute as an Object, or null if no
     * attribute of the given name exists. See getAttributeNames().
     *
     * @param string $name The name of an attribute passed in the credentials used to acquire this session.
     * @return object The value of the attribute or null if no attribute of the given name exists.
     * @api
     */
    public function getAttribute($name) {
        return $this->credentials->getAttribute($name);
    }

    /**
     * Returns the Workspace attached to this Session.
     *
     * @return PHPCR_WorkspaceInterface a Workspace object.
     * @api
     */
    public function getWorkspace() {
        return $this->workspace;
    }

    /**
     * Returns the root node of the workspace, "/". This node is the main access
     * point to the content of the workspace.
     *
     * @return PHPCR_NodeInterface The root node of the workspace: a Node object.
     * @throws RepositoryException if an error occurs.
     * @api
     */
    public function getRootNode() {
        return $this->getNode('/');
    }

    /**
     * Returns a new session in accordance with the specified (new) Credentials.
     * Allows the current user to "impersonate" another using incomplete or relaxed
     * credentials requirements (perhaps including a user name but no password, for
     * example), assuming that this Session gives them that permission.
     * The new Session is tied to a new Workspace instance. In other words, Workspace
     * instances are not re-used. However, the Workspace instance returned represents
     * the same actual persistent workspace entity in the repository as is represented
     * by the Workspace object tied to this Session.
     *
     * @param PHPCR_CredentialsInterface $credentials A Credentials object
     * @return PHPCR_SessionInterface a Session object
     * @throws PHPCR_LoginException if the current session does not have sufficient access to perform the operation.
     * @throws PHPCR_RepositoryException if another error occurs.
     * @api
     */
    public function impersonate(\PHPCR_CredentialsInterface $credentials) {
        throw new \PHPCR_LoginException('Not supported');
    }

    /**
     * Returns the node specified by the given identifier. Applies to both referenceable
     * and non-referenceable nodes.
     *
     * @param string $id An identifier.
     * @return PHPCR_NodeInterface A Node.
     * @throws PHPCR_ItemNotFoundException if no node with the specified identifier exists or if this Session does not have read access to the node with the specified identifier.
     * @throws PHPCR_RepositoryException if another error occurs.
     * @api
     */
    public function getNodeByIdentifier($id) {
        return $this->objectManager->getNode($id);
    }

    /**
     * Returns the node at the specified absolute path in the workspace. If no such
     * node exists, then it returns the property at the specified path.
     *
     * This method should only be used if the application does not know whether the
     * item at the indicated path is property or node. In cases where the application
     * has this information, either getNode(java.lang.String) or
     * getProperty(java.lang.String) should be used, as appropriate. In many repository
     * implementations the node and property-specific methods are likely to be more
     * efficient than getItem.
     *
     * @param string $absPath An absolute path.
     * @return PHPCR_ItemInterface
     * @throws PHPCR_PathNotFoundException if no accessible item is found at the specified path.
     * @throws PHPCR_RepositoryException if another error occurs.
     * @api
     */
    public function getItem($absPath) {

        if(strpos($absPath,'/') !== 0) {
            throw new \PHPCR_PathNotFoundException('It is forbidden to call getItem on session with a relative path');
        }

        if ($this->nodeExists($absPath)) {
            return $this->getNode($absPath);
        } else {
            return $this->getProperty($absPath);
        }
    }

    /**
     * Returns the node at the specified absolute path in the workspace.
     *
     * @param string $absPath An absolute path.
     * @return PHPCR_NodeInterface A node
     * @throws PHPCR_PathNotFoundException if no accessible node is found at the specified path.
     * @throws PHPCR_RepositoryException if another error occurs.
     * @api
     */
    public function getNode($absPath) {
        return $this->objectManager->getNodeByPath($absPath);
    }

    /**
     * Returns the property at the specified absolute path in the workspace.
     *
     * @param string $absPath An absolute path.
     * @return PHPCR_PropertyInterface A property
     * @throws PHPCR_PathNotFoundException if no accessible property is found at the specified path.
     * @throws PHPCR_RepositoryException if another error occurs.
     * @api
     */
    public function getProperty($absPath) {
        return $this->objectManager->getPropertyByPath($absPath);
    }

    /**
     * Returns true if an item exists at absPath and this Session has read
     * access to it; otherwise returns false.
     *
     * @param string $absPath An absolute path.
     * @return boolean a boolean
     * @throws PHPCR_RepositoryException if absPath is not a well-formed absolute path.
     * @api
     */
    public function itemExists($absPath) {
        if ($absPath == '/') return true;
        return $this->nodeExists($absPath) || $this->propertyExists($absPath);
    }

    /**
     * Returns true if a node exists at absPath and this Session has read
     * access to it; otherwise returns false.
     *
     * @param string $absPath An absolute path.
     * @return boolean a boolean
     * @throws PHPCR_RepositoryException if absPath is not a well-formed absolute path.
     * @api
     */
    public function nodeExists($absPath) {
        if ($absPath == '/') return true;

        if (!Helper::isAbsolutePath($absPath) || !Helper::isValidPath($absPath)) {
            throw new \PHPCR_RepositoryException("Path is invalid: $absPath");
        }

        try {
            //OPTIMIZE: avoid throwing and catching errors would improve performance if many node exists calls are made
            //would need to communicate to the lower layer that we do not want exceptions
            $this->getNode($absPath);
        } catch(Exception $e) {
            return false;
        }
        return true;
    }

    /**
     * Returns true if a property exists at absPath and this Session has read
     * access to it; otherwise returns false.
     *
     * @param string $absPath An absolute path.
     * @return boolean a boolean
     * @throws PHPCR_RepositoryException if absPath is not a well-formed absolute path.
     * @api
     */
    public function propertyExists($absPath) {
        // TODO: what about $absPath == '/' here? if not then ::itemExists is faulty

        if (!Helper::isAbsolutePath($absPath) || !Helper::isValidPath($absPath)) {
            throw new \PHPCR_RepositoryException("Path is invalid: $absPath");
        }

        try {
            //OPTIMIZE: avoid throwing and catching errors would improve performance if many node exists calls are made
            //would need to communicate to the lower layer that we do not want exceptions
            $this->getProperty($absPath);
        } catch(Exception $e) {
            return false;
        }
        return true;

    }

    /**
     * Moves the node at srcAbsPath (and its entire subgraph) to the new location
     * at destAbsPath.
     *
     * This is a session-write method and therefore requires a save to dispatch
     * the change.
     *
     * The identifiers of referenceable nodes must not be changed by a move. The
     * identifiers of non-referenceable nodes may change.
     *
     * A ConstraintViolationException is thrown on persist
     * if performing this operation would violate a node type or
     * implementation-specific constraint.
     *
     * As well, a ConstraintViolationException will be thrown on persist if an
     * attempt is made to separately save either the source or destination node.
     *
     * Note that this behaviour differs from that of Workspace.move($srcAbsPath,
     * $destAbsPath), which is a workspace-write method and therefore
     * immediately dispatches changes.
     *
     * The destAbsPath provided must not have an index on its final element. If
     * ordering is supported by the node type of the parent node of the new location,
     * then the newly moved node is appended to the end of the child node list.
     *
     * This method cannot be used to move an individual property by itself. It
     * moves an entire node and its subgraph.
     *
     * @param string $srcAbsPath the root of the subgraph to be moved.
     * @param string $destAbsPath the location to which the subgraph is to be moved.
     * @return void
     * @throws PHPCR_ItemExistsException if a node already exists at destAbsPath and same-name siblings are not allowed.
     * @throws PHPCR_PathNotFoundException if either srcAbsPath or destAbsPath cannot be found and this implementation performs this validation immediately.
     * @throws PHPCR_Version_VersionException if the parent node of destAbsPath or the parent node of srcAbsPath is versionable and checked-in, or or is non-versionable and its nearest versionable ancestor is checked-in and this implementation performs this validation immediately.
     * @throws PHPCR_ConstraintViolationException if a node-type or other constraint violation is detected immediately and this implementation performs this validation immediately.
     * @throws PHPCR_Lock_LockException if the move operation would violate a lock and this implementation performs this validation immediately.
     * @throws PHPCR_RepositoryException if the last element of destAbsPath has an index or if another error occurs.
     * @api
     */
    public function move($srcAbsPath, $destAbsPath) {
        $this->objectManager->moveItem($srcAbsPath, $destAbsPath);
    }

<<<<<<< HEAD
    /**
=======
        /**
>>>>>>> 8fe7703a
     * Removes the specified item and its subgraph.
     *
     * This is a session-write method and therefore requires a save in order to
     * dispatch the change.
     *
     * If a node with same-name siblings is removed, this decrements by one the
     * indices of all the siblings with indices greater than that of the removed
     * node. In other words, a removal compacts the array of same-name siblings
     * and causes the minimal re-numbering required to maintain the original
     * order but leave no gaps in the numbering.
     *
     * @param string $absPath the absolute path of the item to be removed.
     * @return void
     * @throws PHPCR_Version_VersionException if the parent node of the item at absPath is read-only due to a checked-in node and this implementation performs this validation immediately.
     * @throws PHPCR_Lock_LockException if a lock prevents the removal of the specified item and this implementation performs this validation immediately instead.
     * @throws PHPCR_ConstraintViolationException if removing the specified item would violate a node type or implementation-specific constraint and this implementation performs this validation immediately.
     * @throws PHPCR_PathNotFoundException if no accessible item is found at $absPath property or if the specified item or an item in its subgraph is currently the target of a REFERENCE property located in this workspace but outside the specified item's subgraph and the current Session does not have read access to that REFERENCE property.
     * @throws PHPCR_RepositoryException if another error occurs.
     * @see Item::remove()
     * @api
     */
    public function removeItem($absPath) {
        $this->objectManager->removeItem($absPath);
    }

    /**
     * Validates all pending changes currently recorded in this Session. If
     * validation of all pending changes succeeds, then this change information
     * is cleared from the Session.
     *
     * If the save occurs outside a transaction, the changes are dispatched and
     * persisted. Upon being persisted the changes become potentially visible to
     * other Sessions bound to the same persitent workspace.
     *
     * If the save occurs within a transaction, the changes are dispatched but
     * are not persisted until the transaction is committed.
     *
     * If validation fails, then no pending changes are dispatched and they
     * remain recorded on the Session. There is no best-effort or partial save.
     *
     * @return void
     * @throws PHPCR_AccessDeniedException if any of the changes to be persisted would violate the access privileges of the this Session. Also thrown if any of the changes to be persisted would cause the removal of a node that is currently referenced by a REFERENCE property that this Session does not have read access to.
     * @throws PHPCR_ItemExistsException if any of the changes to be persisted would be prevented by the presence of an already existing item in the workspace.
     * @throws PHPCR_ConstraintViolationException if any of the changes to be persisted would violate a node type or restriction. Additionally, a repository may use this exception to enforce implementation- or configuration-dependent restrictions.
     * @throws PHPCR_InvalidItemStateException if any of the changes to be persisted conflicts with a change already persisted through another session and the implementation is such that this conflict can only be detected at save-time and therefore was not detected earlier, at change-time.
     * @throws PHPCR_ReferentialIntegrityException if any of the changes to be persisted would cause the removal of a node that is currently referenced by a REFERENCE property that this Session has read access to.
     * @throws PHPCR_Version_VersionException if the save would make a result in a change to persistent storage that would violate the read-only status of a checked-in node.
     * @throws PHPCR_Lock_LockException if the save would result in a change to persistent storage that would violate a lock.
     * @throws PHPCR_NodeType_NoSuchNodeTypeException if the save would result in the addition of a node with an unrecognized node type.
     * @throws PHPCR_RepositoryException if another error occurs.
     * @api
     */
    public function save() {
        $this->objectManager->save();
    }

    /**
     * If keepChanges is false, this method discards all pending changes currently
     * recorded in this Session and returns all items to reflect the current saved
     * state. Outside a transaction this state is simply the current state of
     * persistent storage. Within a transaction, this state will reflect persistent
     * storage as modified by changes that have been saved but not yet committed.
     * If keepChanges is true then pending change are not discarded but items that
     * do not have changes pending have their state refreshed to reflect the current
     * saved state, thus revealing changes made by other sessions.
     *
     * @param boolean $keepChanges a boolean
     * @return void
     * @throws PHPCR_RepositoryException if an error occurs.
     * @api
     */
    public function refresh($keepChanges) {
<<<<<<< HEAD
        throw new jackalope_NotImplementedException('Write');
        //TODO: is clearing out object manager cache enough?
        //the $keepChanges option seems not relevant in php context. we have no long running sessions with the server and don't need to sync changes from server.
=======
        throw new NotImplementedException('Write');
        //TODO: is clearing out object manager cache enough?
>>>>>>> 8fe7703a
    }

    /**
     * Returns true if this session holds pending (that is, unsaved) changes;
     * otherwise returns false.
     *
     * @return boolean a boolean
     * @throws PHPCR_RepositoryException if an error occurs
     * @api
     */
    public function hasPendingChanges() {
        return $this->objectManager->hasPendingChanges();
    }

    /**
     * This method returns a ValueFactory that is used to create Value objects
     * for use when setting repository properties.
     *
     * @return PHPCR_ValueFactoryInterface
     * @throws PHPCR_UnsupportedRepositoryOperationException if writing to the repository is not supported.
     * @throws PHPCR_RepositoryException if another error occurs.
     * @api
     */
    public function getValueFactory() {
<<<<<<< HEAD
        return jackalope_Factory::get(
                            'ValueFactory',
                            array());
=======
        throw new NotImplementedException('Write');
>>>>>>> 8fe7703a
    }

    /**
     * For ACTION_READ, checks if the path is allowed to be read by the current session.
     *
     * If anything else/more than ACTION_READ is specified, will return false.
     *
     * @param string $absPath an absolute path.
     * @param string $actions a comma separated list of action strings.
     * @return boolean true if this Session has permission to perform the specified actions at the specified absPath.
     * @throws PHPCR_RepositoryException if an error occurs.
     * @api
     */
    public function hasPermission($absPath, $actions) {
        if ($actions == self::ACTION_READ) {
            throw new NotImplementedException('TODO: check read permission');
           /*
            * The information returned through this method will only reflect the access
            * control status (both JCR defined and implementation-specific) and not
            * other restrictions that may exist, such as node type constraints. For
            * example, even though hasPermission may indicate that a particular Session
            * may add a property at /A/B/C, the node type of the node at /A/B may
            * prevent the addition of a property called C.
            */
        }
        //no write operations are supported.
        return false;
    }


    /**
     * If hasPermission returns false, throws the security exception
     *
     * @param string $absPath an absolute path.
     * @param string $actions a comma separated list of action strings.
     * @return void
     * @throws PHPCR_Security_AccessControlException If permission is denied.
     * @throws PHPCR_RepositoryException if another error occurs.
     * @api
     */
    public function checkPermission($absPath, $actions) {
        if (! $this->hasPermission($absPath, $actions)) {
            throw new \PHPCR_Security_AccessControlException($absPath);
        }
    }

    /**
     * not really anything right now
     *
     * @param string $methodName the name of the method.
     * @param object $target the target object of the operation.
     * @param array $arguments the arguments of the operation.
     * @return boolean FALSE if the operation cannot be performed, TRUE if the operation can be performed or if the repository cannot determine whether the operation can be performed.
     * @throws PHPCR_RepositoryException if an error occurs
     * @api
     */
    public function hasCapability($methodName, $target, array $arguments) {
        //we never determine wether operation can be performed as it is optional ;-)
        //TODO: could implement some
        return true;
    }

    /**
     * not implemented
     */
    public function getImportContentHandler($parentAbsPath, $uuidBehavior) {
        throw new NotImplementedException('Write');
    }

    /**
     * not implemented
     */
    public function importXML($parentAbsPath, $in, $uuidBehavior) {
        throw new NotImplementedException('Write');
    }

    /**
     * Serializes the node (and if $noRecurse is false, the whole subgraph) at
     * $absPath as an XML stream and outputs it to the supplied URI. The
     * resulting XML is in the system view form. Note that $absPath must be
     * the path of a node, not a property.
     *
     * If $skipBinary is true then any properties of PropertyType.BINARY will be serialized
     * as if they are empty. That is, the existence of the property will be serialized,
     * but its content will not appear in the serialized output (the <sv:value> element
     * will have no content). Note that in the case of multi-value BINARY properties,
     * the number of values in the property will be reflected in the serialized output,
     * though they will all be empty. If $skipBinary is false then the actual value(s)
     * of each BINARY property is recorded using Base64 encoding.
     *
     * If $noRecurse is true then only the node at $absPath and its properties, but not
     * its child nodes, are serialized. If $noRecurse is false then the entire subgraph
     * rooted at $absPath is serialized.
     *
     * If the user lacks read access to some subsection of the specified tree, that
     * section simply does not get serialized, since, from the user's point of view,
     * it is not there.
     *
     * The serialized output will reflect the state of the current workspace as
     * modified by the state of this Session. This means that pending changes
     * (regardless of whether they are valid according to node type constraints)
     * and all namespace mappings in the namespace registry, as modified by the
     * current session-mappings, are reflected in the output.
     *
     * The output XML will be encoded in UTF-8.
     *
     * @param string $absPath The path of the root of the subgraph to be serialized. This must be the path to a node, not a property
     * @param string $out The URI to which the XML serialization of the subgraph will be output.
     * @param boolean $skipBinary A boolean governing whether binary properties are to be serialized.
     * @param boolean $noRecurse A boolean governing whether the subgraph at absPath is to be recursed.
     * @return void
     * @throws PHPCR_PathNotFoundException if no node exists at absPath.
     * @throws RuntimeException if an error during an I/O operation occurs.
     * @throws PHPCR_RepositoryException if another error occurs.
     * @api
     */
    public function exportSystemView($absPath, $out, $skipBinary, $noRecurse) {
        throw new NotImplementedException();
    }

    /**
     * Serializes the node (and if $noRecurse is false, the whole subgraph) at
     * $absPath as an XML stream and outputs it to the supplied URI. The
     * resulting XML is in the document view form. Note that $absPath must be
     * the path of a node, not a property.
     *
     * If $skipBinary is true then any properties of PropertyType.BINARY will be serialized as if
     * they are empty. That is, the existence of the property will be serialized, but its content
     * will not appear in the serialized output (the value of the attribute will be empty). If
     * $skipBinary is false then the actual value(s) of each BINARY property is recorded using
     * Base64 encoding.
     *
     * If $noRecurse is true then only the node at $absPath and its properties, but not its
     * child nodes, are serialized. If $noRecurse is false then the entire subgraph rooted at
     * $absPath is serialized.
     *
     * If the user lacks read access to some subsection of the specified tree, that section
     * simply does not get serialized, since, from the user's point of view, it is not there.
     *
     * The serialized output will reflect the state of the current workspace as modified by
     * the state of this Session. This means that pending changes (regardless of whether they
     * are valid according to node type constraints) and all namespace mappings in the
     * namespace registry, as modified by the current session-mappings, are reflected in
     * the output.
     *
     * The output XML will be encoded in UTF-8.
     *
     * @param string $absPath The path of the root of the subgraph to be serialized. This must be the path to a node, not a property
     * @param string $out The URI to which the XML serialization of the subgraph will be output.
     * @param boolean $skipBinary A boolean governing whether binary properties are to be serialized.
     * @param boolean $noRecurse A boolean governing whether the subgraph at absPath is to be recursed.
     * @return void
     * @throws PHPCR_PathNotFoundException if no node exists at absPath.
     * @throws RuntimeException if an error during an I/O operation occurs.
     * @throws PHPCR_RepositoryException if another error occurs.
     * @api
     */
    public function exportDocumentView($absPath, $out, $skipBinary, $noRecurse) {
        throw new NotImplementedException();
    }

    /**
     * Within the scope of this Session, this method maps uri to prefix. The
     * remapping only affects operations done through this Session. To clear
     * all remappings, the client must acquire a new Session.
     * All local mappings already present in the Session that include either
     * the specified prefix or the specified uri are removed and the new mapping
     * is added.
     *
     * @param string $prefix a string
     * @param string $uri a string
     * @return void
     * @throws PHPCR_NamespaceException if an attempt is made to map a namespace URI to a prefix beginning with the characters "xml" (in any combination of case) or if an attempt is made to map either the empty prefix or the empty namespace (i.e., if either $prefix or $uri are the empty string).
     * @throws PHPCR_RepositoryException if another error occurs.
     * @api
     */
    public function setNamespacePrefix($prefix, $uri) {
        throw new NotImplementedException();
    }

    /**
     * Returns all prefixes currently mapped to URIs in this Session.
     *
     * @return array a string array
     * @throws PHPCR_RepositoryException if an error occurs
     * @api
     */
    public function getNamespacePrefixes() {
        throw new NotImplementedException();
    }

    /**
     * Returns the URI to which the given prefix is mapped as currently set in
     * this Session.
     *
     * @param string $prefix a string
     * @return string a string
     * @throws PHPCR_NamespaceException if the specified prefix is unknown.
     * @throws PHPCR_RepositoryException if another error occurs
     * @api
     */
    public function getNamespaceURI($prefix) {
        throw new NotImplementedException();
    }

    /**
     * Returns the prefix to which the given uri is mapped as currently set in
     * this Session.
     *
     * @param string $uri a string
     * @return string a string
     * @throws PHPCR_NamespaceException if the specified uri is unknown.
     * @throws PHPCR_RepositoryException - if another error occurs
     * @api
     */
    public function getNamespacePrefix($uri) {
        throw new NotImplementedException();
    }

    /**
     * Releases all resources associated with this Session. This method should
     * be called when a Session is no longer needed.
     *
     * @return void
     * @api
     */
    public function logout() {
        //TODO anything to do on logout?
        //OPTIMIZATION: flush object manager
        $this->logout = true;
    }

    /**
     * Returns true if this Session object is usable by the client. Otherwise,
     * returns false.
     * A usable Session is one that is neither logged-out, timed-out nor in
     * any other way disconnected from the repository.
     *
     * @return boolean true if this Session is usable, false otherwise.
     * @api
     */
    public function isLive() {
        return ! $this->logout;
    }

    /**
     * Returns the access control manager for this Session.
     *
     * @return PHPCR_Security_AccessControlManager the access control manager for this Session
     * @throws PHPCR_UnsupportedRepositoryOperationException if access control is not supported.
     * @throws PHPCR_RepositoryException if another error occurs.
     * @api
     */
    public function getAccessControlManager() {
        throw new \PHPCR_UnsupportedRepositoryOperationException();
    }

    /**
     * Returns the retention and hold manager for this Session.
     *
     * @return PHPCR_Retention_RetentionManagerInterface the retention manager for this Session.
     * @throws PHPCR_UnsupportedRepositoryOperationException if retention and hold are not supported.
     * @throws PHPCR_RepositoryException if another error occurs.
     * @api
     */
    public function getRetentionManager() {
        throw new \PHPCR_UnsupportedRepositoryOperationException();
    }

    /**
     * Implementation specific: The object manager is also used by other components, i.e. the QueryManager.
     * DO NOT USE if you are a consumer of the api
     */
    public function getObjectManager() {
        return $this->objectManager;
    }
    /**
     * Implementation specific: The transport implementation is also used by other components, i.e. the NamespaceRegistry
     */
    public function getTransport() {
        return $this->objectManager->getTransport();
    }
}<|MERGE_RESOLUTION|>--- conflicted
+++ resolved
@@ -223,7 +223,7 @@
             //OPTIMIZE: avoid throwing and catching errors would improve performance if many node exists calls are made
             //would need to communicate to the lower layer that we do not want exceptions
             $this->getNode($absPath);
-        } catch(Exception $e) {
+        } catch(\Exception $e) {
             return false;
         }
         return true;
@@ -249,7 +249,7 @@
             //OPTIMIZE: avoid throwing and catching errors would improve performance if many node exists calls are made
             //would need to communicate to the lower layer that we do not want exceptions
             $this->getProperty($absPath);
-        } catch(Exception $e) {
+        } catch(\Exception $e) {
             return false;
         }
         return true;
@@ -299,11 +299,7 @@
         $this->objectManager->moveItem($srcAbsPath, $destAbsPath);
     }
 
-<<<<<<< HEAD
-    /**
-=======
-        /**
->>>>>>> 8fe7703a
+    /**
      * Removes the specified item and its subgraph.
      *
      * This is a session-write method and therefore requires a save in order to
@@ -376,14 +372,10 @@
      * @api
      */
     public function refresh($keepChanges) {
-<<<<<<< HEAD
-        throw new jackalope_NotImplementedException('Write');
+        throw new NotImplementedException('Write');
+
         //TODO: is clearing out object manager cache enough?
-        //the $keepChanges option seems not relevant in php context. we have no long running sessions with the server and don't need to sync changes from server.
-=======
-        throw new NotImplementedException('Write');
-        //TODO: is clearing out object manager cache enough?
->>>>>>> 8fe7703a
+        //the $keepChanges option seems not important in php context. we have no long running sessions with the server and don't need to sync changes from server.
     }
 
     /**
@@ -408,13 +400,9 @@
      * @api
      */
     public function getValueFactory() {
-<<<<<<< HEAD
-        return jackalope_Factory::get(
+        return Factory::get(
                             'ValueFactory',
                             array());
-=======
-        throw new NotImplementedException('Write');
->>>>>>> 8fe7703a
     }
 
     /**
